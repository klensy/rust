--- conflicted
+++ resolved
@@ -69,7 +69,6 @@
                 #[cfg(all(target_feature = "avx2", not(target_feature = "avx512vbmi")))]
                 32 => transize(avx2_pshufb, self, idxs),
                 #[cfg(all(target_feature = "avx512vl", target_feature = "avx512vbmi"))]
-<<<<<<< HEAD
                 32 => {
                     // Unlike vpshufb, vpermb doesn't zero out values in the result based on the index high bit
                     let swizzler = |bytes, idxs| {
@@ -94,14 +93,6 @@
                     };
                     transize(swizzler, self, idxs)
                 }
-=======
-                32 => transize(x86::_mm256_permutexvar_epi8, zeroing_idxs(idxs), self),
-                // Notable absence: avx512bw shuffle
-                // If avx512bw is available, odds of avx512vbmi are good
-                // FIXME: initial AVX512VBMI variant didn't actually pass muster
-                // #[cfg(target_feature = "avx512vbmi")]
-                // 64 => transize(x86::_mm512_permutexvar_epi8, self, idxs),
->>>>>>> 8423171f
                 _ => {
                     let mut array = [0; N];
                     for (i, k) in idxs.to_array().into_iter().enumerate() {
