use crate::simd::{
    num::{SimdFloat, SimdInt, SimdUint},
    LaneCount, Simd, SimdElement, SupportedLaneCount,
};

mod sealed {
    use super::*;
    pub trait Sealed {}
    impl<T: SimdElement, const N: usize> Sealed for Simd<T, N> where LaneCount<N>: SupportedLaneCount {}
}
use sealed::Sealed;

<<<<<<< HEAD
/// Convert SIMD vectors to vectors of bytes
=======
/// Converts SIMD vectors to vectors of bytes
>>>>>>> 8423171f
pub trait ToBytes: Sealed {
    /// This type, reinterpreted as bytes.
    type Bytes: Copy
        + Unpin
        + Send
        + Sync
        + AsRef<[u8]>
        + AsMut<[u8]>
        + SimdUint<Scalar = u8>
        + 'static;

<<<<<<< HEAD
    /// Return the memory representation of this integer as a byte array in native byte
    /// order.
    fn to_ne_bytes(self) -> Self::Bytes;

    /// Return the memory representation of this integer as a byte array in big-endian
    /// (network) byte order.
    fn to_be_bytes(self) -> Self::Bytes;

    /// Return the memory representation of this integer as a byte array in little-endian
    /// byte order.
    fn to_le_bytes(self) -> Self::Bytes;

    /// Create a native endian integer value from its memory representation as a byte array
    /// in native endianness.
    fn from_ne_bytes(bytes: Self::Bytes) -> Self;

    /// Create an integer value from its representation as a byte array in big endian.
    fn from_be_bytes(bytes: Self::Bytes) -> Self;

    /// Create an integer value from its representation as a byte array in little endian.
=======
    /// Returns the memory representation of this integer as a byte array in native byte
    /// order.
    fn to_ne_bytes(self) -> Self::Bytes;

    /// Returns the memory representation of this integer as a byte array in big-endian
    /// (network) byte order.
    fn to_be_bytes(self) -> Self::Bytes;

    /// Returns the memory representation of this integer as a byte array in little-endian
    /// byte order.
    fn to_le_bytes(self) -> Self::Bytes;

    /// Creates a native endian integer value from its memory representation as a byte array
    /// in native endianness.
    fn from_ne_bytes(bytes: Self::Bytes) -> Self;

    /// Creates an integer value from its representation as a byte array in big endian.
    fn from_be_bytes(bytes: Self::Bytes) -> Self;

    /// Creates an integer value from its representation as a byte array in little endian.
>>>>>>> 8423171f
    fn from_le_bytes(bytes: Self::Bytes) -> Self;
}

macro_rules! swap_bytes {
    { f32, $x:expr } => { Simd::from_bits($x.to_bits().swap_bytes()) };
    { f64, $x:expr } => { Simd::from_bits($x.to_bits().swap_bytes()) };
    { $ty:ty, $x:expr } => { $x.swap_bytes() }
}

macro_rules! impl_to_bytes {
    { $ty:tt, 1  } => { impl_to_bytes! { $ty, 1  * [1, 2, 4, 8, 16, 32, 64] } };
    { $ty:tt, 2  } => { impl_to_bytes! { $ty, 2  * [1, 2, 4, 8, 16, 32] } };
    { $ty:tt, 4  } => { impl_to_bytes! { $ty, 4  * [1, 2, 4, 8, 16] } };
    { $ty:tt, 8  } => { impl_to_bytes! { $ty, 8  * [1, 2, 4, 8] } };
    { $ty:tt, 16 } => { impl_to_bytes! { $ty, 16 * [1, 2, 4] } };
    { $ty:tt, 32 } => { impl_to_bytes! { $ty, 32 * [1, 2] } };
    { $ty:tt, 64 } => { impl_to_bytes! { $ty, 64 * [1] } };

    { $ty:tt, $size:literal * [$($elems:literal),*] } => {
        $(
        impl ToBytes for Simd<$ty, $elems> {
            type Bytes = Simd<u8, { $size * $elems }>;

            #[inline]
            fn to_ne_bytes(self) -> Self::Bytes {
                // Safety: transmuting between vectors is safe
                unsafe {
                    #![allow(clippy::useless_transmute)]
                    core::mem::transmute(self)
                }
            }

            #[inline]
            fn to_be_bytes(mut self) -> Self::Bytes {
                if !cfg!(target_endian = "big") {
                    self = swap_bytes!($ty, self);
                }
                self.to_ne_bytes()
            }

            #[inline]
            fn to_le_bytes(mut self) -> Self::Bytes {
                if !cfg!(target_endian = "little") {
                    self = swap_bytes!($ty, self);
                }
                self.to_ne_bytes()
            }

            #[inline]
            fn from_ne_bytes(bytes: Self::Bytes) -> Self {
                // Safety: transmuting between vectors is safe
                unsafe {
                    #![allow(clippy::useless_transmute)]
                    core::mem::transmute(bytes)
                }
            }

            #[inline]
            fn from_be_bytes(bytes: Self::Bytes) -> Self {
                let ret = Self::from_ne_bytes(bytes);
                if cfg!(target_endian = "big") {
                    ret
                } else {
                    swap_bytes!($ty, ret)
                }
            }

            #[inline]
            fn from_le_bytes(bytes: Self::Bytes) -> Self {
                let ret = Self::from_ne_bytes(bytes);
                if cfg!(target_endian = "little") {
                    ret
                } else {
                    swap_bytes!($ty, ret)
                }
            }
        }
        )*
    }
}

impl_to_bytes! { u8, 1 }
impl_to_bytes! { u16, 2 }
impl_to_bytes! { u32, 4 }
impl_to_bytes! { u64, 8 }
#[cfg(target_pointer_width = "32")]
impl_to_bytes! { usize, 4 }
#[cfg(target_pointer_width = "64")]
impl_to_bytes! { usize, 8 }

impl_to_bytes! { i8, 1 }
impl_to_bytes! { i16, 2 }
impl_to_bytes! { i32, 4 }
impl_to_bytes! { i64, 8 }
#[cfg(target_pointer_width = "32")]
impl_to_bytes! { isize, 4 }
#[cfg(target_pointer_width = "64")]
impl_to_bytes! { isize, 8 }

impl_to_bytes! { f32, 4 }
impl_to_bytes! { f64, 8 }<|MERGE_RESOLUTION|>--- conflicted
+++ resolved
@@ -10,11 +10,7 @@
 }
 use sealed::Sealed;
 
-<<<<<<< HEAD
-/// Convert SIMD vectors to vectors of bytes
-=======
 /// Converts SIMD vectors to vectors of bytes
->>>>>>> 8423171f
 pub trait ToBytes: Sealed {
     /// This type, reinterpreted as bytes.
     type Bytes: Copy
@@ -26,28 +22,6 @@
         + SimdUint<Scalar = u8>
         + 'static;
 
-<<<<<<< HEAD
-    /// Return the memory representation of this integer as a byte array in native byte
-    /// order.
-    fn to_ne_bytes(self) -> Self::Bytes;
-
-    /// Return the memory representation of this integer as a byte array in big-endian
-    /// (network) byte order.
-    fn to_be_bytes(self) -> Self::Bytes;
-
-    /// Return the memory representation of this integer as a byte array in little-endian
-    /// byte order.
-    fn to_le_bytes(self) -> Self::Bytes;
-
-    /// Create a native endian integer value from its memory representation as a byte array
-    /// in native endianness.
-    fn from_ne_bytes(bytes: Self::Bytes) -> Self;
-
-    /// Create an integer value from its representation as a byte array in big endian.
-    fn from_be_bytes(bytes: Self::Bytes) -> Self;
-
-    /// Create an integer value from its representation as a byte array in little endian.
-=======
     /// Returns the memory representation of this integer as a byte array in native byte
     /// order.
     fn to_ne_bytes(self) -> Self::Bytes;
@@ -68,7 +42,6 @@
     fn from_be_bytes(bytes: Self::Bytes) -> Self;
 
     /// Creates an integer value from its representation as a byte array in little endian.
->>>>>>> 8423171f
     fn from_le_bytes(bytes: Self::Bytes) -> Self;
 }
 
