--- conflicted
+++ resolved
@@ -463,8 +463,6 @@
     }
 }
 
-<<<<<<< HEAD
-=======
 fn issue11738() {
     macro_rules! m {
         () => {
@@ -477,7 +475,6 @@
     m!();
 }
 
->>>>>>> cdd63363
 fn issue12506() -> usize {
     let bar: Result<Option<i64>, u32> = Ok(Some(10));
     bar.unwrap().unwrap() as usize
