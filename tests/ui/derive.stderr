error: you are implementing `Clone` explicitly on a `Copy` type
  --> tests/ui/derive.rs:13:1
   |
LL | / impl Clone for Qux {
LL | |
LL | |
LL | |     fn clone(&self) -> Self {
...  |
LL | | }
   | |_^
   |
note: consider deriving `Clone` or removing `Copy`
  --> tests/ui/derive.rs:13:1
   |
LL | / impl Clone for Qux {
LL | |
LL | |
LL | |     fn clone(&self) -> Self {
...  |
LL | | }
   | |_^
   = note: `-D clippy::expl-impl-clone-on-copy` implied by `-D warnings`
   = help: to override `-D warnings` add `#[allow(clippy::expl_impl_clone_on_copy)]`

error: you are implementing `Clone` explicitly on a `Copy` type
  --> tests/ui/derive.rs:40:1
   |
LL | / impl<'a> Clone for Lt<'a> {
LL | |
LL | |
LL | |     fn clone(&self) -> Self {
...  |
LL | | }
   | |_^
   |
note: consider deriving `Clone` or removing `Copy`
  --> tests/ui/derive.rs:40:1
   |
LL | / impl<'a> Clone for Lt<'a> {
LL | |
LL | |
LL | |     fn clone(&self) -> Self {
...  |
LL | | }
   | |_^

error: you are implementing `Clone` explicitly on a `Copy` type
<<<<<<< HEAD
  --> tests/ui/derive.rs:53:1
=======
  --> tests/ui/derive.rs:52:1
>>>>>>> f2feb0f1
   |
LL | / impl Clone for BigArray {
LL | |
LL | |
LL | |     fn clone(&self) -> Self {
...  |
LL | | }
   | |_^
   |
note: consider deriving `Clone` or removing `Copy`
<<<<<<< HEAD
  --> tests/ui/derive.rs:53:1
=======
  --> tests/ui/derive.rs:52:1
>>>>>>> f2feb0f1
   |
LL | / impl Clone for BigArray {
LL | |
LL | |
LL | |     fn clone(&self) -> Self {
...  |
LL | | }
   | |_^

error: you are implementing `Clone` explicitly on a `Copy` type
<<<<<<< HEAD
  --> tests/ui/derive.rs:66:1
=======
  --> tests/ui/derive.rs:65:1
>>>>>>> f2feb0f1
   |
LL | / impl Clone for FnPtr {
LL | |
LL | |
LL | |     fn clone(&self) -> Self {
...  |
LL | | }
   | |_^
   |
note: consider deriving `Clone` or removing `Copy`
<<<<<<< HEAD
  --> tests/ui/derive.rs:66:1
=======
  --> tests/ui/derive.rs:65:1
>>>>>>> f2feb0f1
   |
LL | / impl Clone for FnPtr {
LL | |
LL | |
LL | |     fn clone(&self) -> Self {
...  |
LL | | }
   | |_^

error: you are implementing `Clone` explicitly on a `Copy` type
<<<<<<< HEAD
  --> tests/ui/derive.rs:88:1
=======
  --> tests/ui/derive.rs:87:1
>>>>>>> f2feb0f1
   |
LL | / impl<T: Clone> Clone for Generic2<T> {
LL | |
LL | |
LL | |     fn clone(&self) -> Self {
...  |
LL | | }
   | |_^
   |
note: consider deriving `Clone` or removing `Copy`
<<<<<<< HEAD
  --> tests/ui/derive.rs:88:1
=======
  --> tests/ui/derive.rs:87:1
>>>>>>> f2feb0f1
   |
LL | / impl<T: Clone> Clone for Generic2<T> {
LL | |
LL | |
LL | |     fn clone(&self) -> Self {
...  |
LL | | }
   | |_^

error: aborting due to 5 previous errors
<|MERGE_RESOLUTION|>--- conflicted
+++ resolved
@@ -23,7 +23,7 @@
    = help: to override `-D warnings` add `#[allow(clippy::expl_impl_clone_on_copy)]`
 
 error: you are implementing `Clone` explicitly on a `Copy` type
-  --> tests/ui/derive.rs:40:1
+  --> tests/ui/derive.rs:39:1
    |
 LL | / impl<'a> Clone for Lt<'a> {
 LL | |
@@ -34,7 +34,7 @@
    | |_^
    |
 note: consider deriving `Clone` or removing `Copy`
-  --> tests/ui/derive.rs:40:1
+  --> tests/ui/derive.rs:39:1
    |
 LL | / impl<'a> Clone for Lt<'a> {
 LL | |
@@ -45,11 +45,7 @@
    | |_^
 
 error: you are implementing `Clone` explicitly on a `Copy` type
-<<<<<<< HEAD
-  --> tests/ui/derive.rs:53:1
-=======
   --> tests/ui/derive.rs:52:1
->>>>>>> f2feb0f1
    |
 LL | / impl Clone for BigArray {
 LL | |
@@ -60,11 +56,7 @@
    | |_^
    |
 note: consider deriving `Clone` or removing `Copy`
-<<<<<<< HEAD
-  --> tests/ui/derive.rs:53:1
-=======
   --> tests/ui/derive.rs:52:1
->>>>>>> f2feb0f1
    |
 LL | / impl Clone for BigArray {
 LL | |
@@ -75,11 +67,7 @@
    | |_^
 
 error: you are implementing `Clone` explicitly on a `Copy` type
-<<<<<<< HEAD
-  --> tests/ui/derive.rs:66:1
-=======
   --> tests/ui/derive.rs:65:1
->>>>>>> f2feb0f1
    |
 LL | / impl Clone for FnPtr {
 LL | |
@@ -90,11 +78,7 @@
    | |_^
    |
 note: consider deriving `Clone` or removing `Copy`
-<<<<<<< HEAD
-  --> tests/ui/derive.rs:66:1
-=======
   --> tests/ui/derive.rs:65:1
->>>>>>> f2feb0f1
    |
 LL | / impl Clone for FnPtr {
 LL | |
@@ -105,11 +89,7 @@
    | |_^
 
 error: you are implementing `Clone` explicitly on a `Copy` type
-<<<<<<< HEAD
-  --> tests/ui/derive.rs:88:1
-=======
   --> tests/ui/derive.rs:87:1
->>>>>>> f2feb0f1
    |
 LL | / impl<T: Clone> Clone for Generic2<T> {
 LL | |
@@ -120,11 +100,7 @@
    | |_^
    |
 note: consider deriving `Clone` or removing `Copy`
-<<<<<<< HEAD
-  --> tests/ui/derive.rs:88:1
-=======
   --> tests/ui/derive.rs:87:1
->>>>>>> f2feb0f1
    |
 LL | / impl<T: Clone> Clone for Generic2<T> {
 LL | |
