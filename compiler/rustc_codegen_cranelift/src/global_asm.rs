//! The AOT driver uses [`cranelift_object`] to write object files suitable for linking into a
//! standalone executable.

use std::io::Write;
use std::path::PathBuf;
use std::process::{Command, Stdio};
use std::sync::Arc;

use rustc_ast::{InlineAsmOptions, InlineAsmTemplatePiece};
use rustc_hir::{InlineAsmOperand, ItemId};
use rustc_middle::mir::interpret::ErrorHandled;
use rustc_session::config::{OutputFilenames, OutputType};
use rustc_target::asm::InlineAsmArch;

use crate::prelude::*;

pub(crate) fn codegen_global_asm_item(tcx: TyCtxt<'_>, global_asm: &mut String, item_id: ItemId) {
    let item = tcx.hir_item(item_id);
<<<<<<< HEAD
    if let rustc_hir::ItemKind::GlobalAsm(asm) = item.kind {
=======
    if let rustc_hir::ItemKind::GlobalAsm { asm, .. } = item.kind {
>>>>>>> a4a9fb41
        let is_x86 =
            matches!(tcx.sess.asm_arch.unwrap(), InlineAsmArch::X86 | InlineAsmArch::X86_64);

        if is_x86 {
            if !asm.options.contains(InlineAsmOptions::ATT_SYNTAX) {
                global_asm.push_str("\n.intel_syntax noprefix\n");
            } else {
                global_asm.push_str("\n.att_syntax\n");
            }
        }
        for piece in asm.template {
            match *piece {
                InlineAsmTemplatePiece::String(ref s) => global_asm.push_str(s),
                InlineAsmTemplatePiece::Placeholder { operand_idx, modifier: _, span: op_sp } => {
                    match asm.operands[operand_idx].0 {
                        InlineAsmOperand::Const { ref anon_const } => {
                            match tcx.const_eval_poly(anon_const.def_id.to_def_id()) {
                                Ok(const_value) => {
                                    let ty = tcx
                                        .typeck_body(anon_const.body)
                                        .node_type(anon_const.hir_id);
                                    let string = rustc_codegen_ssa::common::asm_const_to_str(
                                        tcx,
                                        op_sp,
                                        const_value,
                                        FullyMonomorphizedLayoutCx(tcx).layout_of(ty),
                                    );
                                    global_asm.push_str(&string);
                                }
                                Err(ErrorHandled::Reported { .. }) => {
                                    // An error has already been reported and compilation is
                                    // guaranteed to fail if execution hits this path.
                                }
                                Err(ErrorHandled::TooGeneric(_)) => {
                                    span_bug!(op_sp, "asm const cannot be resolved; too generic");
                                }
                            }
                        }
                        InlineAsmOperand::SymFn { expr } => {
                            if cfg!(not(feature = "inline_asm_sym")) {
                                tcx.dcx().span_err(
                                    item.span,
                                    "asm! and global_asm! sym operands are not yet supported",
                                );
                            }

                            let ty = tcx.typeck(item_id.owner_id).expr_ty(expr);
                            let instance = match ty.kind() {
                                &ty::FnDef(def_id, args) => Instance::new(def_id, args),
                                _ => span_bug!(op_sp, "asm sym is not a function"),
                            };
                            let symbol = tcx.symbol_name(instance);
                            // FIXME handle the case where the function was made private to the
                            // current codegen unit
                            global_asm.push_str(symbol.name);
                        }
                        InlineAsmOperand::SymStatic { path: _, def_id } => {
                            if cfg!(not(feature = "inline_asm_sym")) {
                                tcx.dcx().span_err(
                                    item.span,
                                    "asm! and global_asm! sym operands are not yet supported",
                                );
                            }

                            let instance = Instance::mono(tcx, def_id);
                            let symbol = tcx.symbol_name(instance);
                            global_asm.push_str(symbol.name);
                        }
                        InlineAsmOperand::In { .. }
                        | InlineAsmOperand::Out { .. }
                        | InlineAsmOperand::InOut { .. }
                        | InlineAsmOperand::SplitInOut { .. }
                        | InlineAsmOperand::Label { .. } => {
                            span_bug!(op_sp, "invalid operand type for global_asm!")
                        }
                    }
                }
            }
        }

        global_asm.push('\n');
        if is_x86 {
            global_asm.push_str(".att_syntax\n\n");
        }
    } else {
        bug!("Expected GlobalAsm found {:?}", item);
    }
}

#[derive(Debug)]
pub(crate) struct GlobalAsmConfig {
    assembler: PathBuf,
    target: String,
    pub(crate) output_filenames: Arc<OutputFilenames>,
}

impl GlobalAsmConfig {
    pub(crate) fn new(tcx: TyCtxt<'_>) -> Self {
        GlobalAsmConfig {
            assembler: crate::toolchain::get_toolchain_binary(tcx.sess, "as"),
            target: match &tcx.sess.opts.target_triple {
                rustc_target::spec::TargetTuple::TargetTuple(triple) => triple.clone(),
                rustc_target::spec::TargetTuple::TargetJson { path_for_rustdoc, .. } => {
                    path_for_rustdoc.to_str().unwrap().to_owned()
                }
            },
            output_filenames: tcx.output_filenames(()).clone(),
        }
    }
}

pub(crate) fn compile_global_asm(
    config: &GlobalAsmConfig,
    cgu_name: &str,
    global_asm: &str,
) -> Result<Option<PathBuf>, String> {
    if global_asm.is_empty() {
        return Ok(None);
    }

    // Remove all LLVM style comments
    let mut global_asm = global_asm
        .lines()
        .map(|line| if let Some(index) = line.find("//") { &line[0..index] } else { line })
        .collect::<Vec<_>>()
        .join("\n");
    global_asm.push('\n');

    let global_asm_object_file = add_file_stem_postfix(
        config.output_filenames.temp_path(OutputType::Object, Some(cgu_name)),
        ".asm",
    );

    // Assemble `global_asm`
    if option_env!("CG_CLIF_FORCE_GNU_AS").is_some() {
        let mut child = Command::new(&config.assembler)
            .arg("-o")
            .arg(&global_asm_object_file)
            .stdin(Stdio::piped())
            .spawn()
            .expect("Failed to spawn `as`.");
        child.stdin.take().unwrap().write_all(global_asm.as_bytes()).unwrap();
        let status = child.wait().expect("Failed to wait for `as`.");
        if !status.success() {
            return Err(format!("Failed to assemble `{}`", global_asm));
        }
    } else {
        let mut child = Command::new(std::env::current_exe().unwrap())
            // Avoid a warning about the jobserver fd not being passed
            .env_remove("CARGO_MAKEFLAGS")
            .arg("--target")
            .arg(&config.target)
            .arg("--crate-type")
            .arg("staticlib")
            .arg("--emit")
            .arg("obj")
            .arg("-o")
            .arg(&global_asm_object_file)
            .arg("-")
            .arg("-Abad_asm_style")
            .arg("-Zcodegen-backend=llvm")
            .stdin(Stdio::piped())
            .spawn()
            .expect("Failed to spawn `as`.");
        let mut stdin = child.stdin.take().unwrap();
        stdin
            .write_all(
                br####"
                #![feature(decl_macro, no_core, rustc_attrs)]
                #![allow(internal_features)]
                #![no_core]
                #[rustc_builtin_macro]
                #[rustc_macro_transparency = "semitransparent"]
                macro global_asm() { /* compiler built-in */ }
                global_asm!(r###"
                "####,
            )
            .unwrap();
        stdin.write_all(global_asm.as_bytes()).unwrap();
        stdin
            .write_all(
                br####"
                "###);
                "####,
            )
            .unwrap();
        std::mem::drop(stdin);
        let status = child.wait().expect("Failed to wait for `as`.");
        if !status.success() {
            return Err(format!("Failed to assemble `{}`", global_asm));
        }
    }

    Ok(Some(global_asm_object_file))
}

pub(crate) fn add_file_stem_postfix(mut path: PathBuf, postfix: &str) -> PathBuf {
    let mut new_filename = path.file_stem().unwrap().to_owned();
    new_filename.push(postfix);
    if let Some(extension) = path.extension() {
        new_filename.push(".");
        new_filename.push(extension);
    }
    path.set_file_name(new_filename);
    path
}<|MERGE_RESOLUTION|>--- conflicted
+++ resolved
@@ -16,11 +16,7 @@
 
 pub(crate) fn codegen_global_asm_item(tcx: TyCtxt<'_>, global_asm: &mut String, item_id: ItemId) {
     let item = tcx.hir_item(item_id);
-<<<<<<< HEAD
-    if let rustc_hir::ItemKind::GlobalAsm(asm) = item.kind {
-=======
     if let rustc_hir::ItemKind::GlobalAsm { asm, .. } = item.kind {
->>>>>>> a4a9fb41
         let is_x86 =
             matches!(tcx.sess.asm_arch.unwrap(), InlineAsmArch::X86 | InlineAsmArch::X86_64);
 
