//! The `Visitor` responsible for actually checking a `mir::Body` for invalid operations.

use std::assert_matches::assert_matches;
use std::borrow::Cow;
use std::mem;
use std::num::NonZero;
use std::ops::Deref;

use rustc_attr_parsing::{ConstStability, StabilityLevel};
use rustc_errors::{Diag, ErrorGuaranteed};
use rustc_hir::def_id::DefId;
use rustc_hir::{self as hir, LangItem};
use rustc_index::bit_set::DenseBitSet;
use rustc_infer::infer::TyCtxtInferExt;
use rustc_middle::mir::visit::Visitor;
use rustc_middle::mir::*;
use rustc_middle::span_bug;
use rustc_middle::ty::adjustment::PointerCoercion;
use rustc_middle::ty::{self, Ty, TypeVisitableExt};
use rustc_mir_dataflow::Analysis;
use rustc_mir_dataflow::impls::{MaybeStorageLive, always_storage_live_locals};
use rustc_span::{Span, Symbol, sym};
use rustc_trait_selection::traits::{
    Obligation, ObligationCause, ObligationCauseCode, ObligationCtxt,
};
use tracing::{instrument, trace};

use super::ops::{self, NonConstOp, Status};
use super::qualifs::{self, HasMutInterior, NeedsDrop, NeedsNonConstDrop};
use super::resolver::FlowSensitiveAnalysis;
use super::{ConstCx, Qualif};
use crate::check_consts::is_safe_to_expose_on_stable_const_fn;
use crate::errors;

type QualifResults<'mir, 'tcx, Q> =
    rustc_mir_dataflow::ResultsCursor<'mir, 'tcx, FlowSensitiveAnalysis<'mir, 'mir, 'tcx, Q>>;

#[derive(Copy, Clone, PartialEq, Eq, Debug)]
enum ConstConditionsHold {
    Yes,
    No,
}

#[derive(Default)]
pub(crate) struct Qualifs<'mir, 'tcx> {
    has_mut_interior: Option<QualifResults<'mir, 'tcx, HasMutInterior>>,
    needs_drop: Option<QualifResults<'mir, 'tcx, NeedsDrop>>,
    needs_non_const_drop: Option<QualifResults<'mir, 'tcx, NeedsNonConstDrop>>,
}

impl<'mir, 'tcx> Qualifs<'mir, 'tcx> {
    /// Returns `true` if `local` is `NeedsDrop` at the given `Location`.
    ///
    /// Only updates the cursor if absolutely necessary
    pub(crate) fn needs_drop(
        &mut self,
        ccx: &'mir ConstCx<'mir, 'tcx>,
        local: Local,
        location: Location,
    ) -> bool {
        let ty = ccx.body.local_decls[local].ty;
        // Peeking into opaque types causes cycles if the current function declares said opaque
        // type. Thus we avoid short circuiting on the type and instead run the more expensive
        // analysis that looks at the actual usage within this function
        if !ty.has_opaque_types() && !NeedsDrop::in_any_value_of_ty(ccx, ty) {
            return false;
        }

        let needs_drop = self.needs_drop.get_or_insert_with(|| {
            let ConstCx { tcx, body, .. } = *ccx;

            FlowSensitiveAnalysis::new(NeedsDrop, ccx)
                .iterate_to_fixpoint(tcx, body, None)
                .into_results_cursor(body)
        });

        needs_drop.seek_before_primary_effect(location);
        needs_drop.get().contains(local)
    }

    /// Returns `true` if `local` is `NeedsNonConstDrop` at the given `Location`.
    ///
    /// Only updates the cursor if absolutely necessary
    pub(crate) fn needs_non_const_drop(
        &mut self,
        ccx: &'mir ConstCx<'mir, 'tcx>,
        local: Local,
        location: Location,
    ) -> bool {
        let ty = ccx.body.local_decls[local].ty;
        // Peeking into opaque types causes cycles if the current function declares said opaque
        // type. Thus we avoid short circuiting on the type and instead run the more expensive
        // analysis that looks at the actual usage within this function
        if !ty.has_opaque_types() && !NeedsNonConstDrop::in_any_value_of_ty(ccx, ty) {
            return false;
        }

        let needs_non_const_drop = self.needs_non_const_drop.get_or_insert_with(|| {
            let ConstCx { tcx, body, .. } = *ccx;

            FlowSensitiveAnalysis::new(NeedsNonConstDrop, ccx)
                .iterate_to_fixpoint(tcx, body, None)
                .into_results_cursor(body)
        });

        needs_non_const_drop.seek_before_primary_effect(location);
        needs_non_const_drop.get().contains(local)
    }

    /// Returns `true` if `local` is `HasMutInterior` at the given `Location`.
    ///
    /// Only updates the cursor if absolutely necessary.
    fn has_mut_interior(
        &mut self,
        ccx: &'mir ConstCx<'mir, 'tcx>,
        local: Local,
        location: Location,
    ) -> bool {
        let ty = ccx.body.local_decls[local].ty;
        // Peeking into opaque types causes cycles if the current function declares said opaque
        // type. Thus we avoid short circuiting on the type and instead run the more expensive
        // analysis that looks at the actual usage within this function
        if !ty.has_opaque_types() && !HasMutInterior::in_any_value_of_ty(ccx, ty) {
            return false;
        }

        let has_mut_interior = self.has_mut_interior.get_or_insert_with(|| {
            let ConstCx { tcx, body, .. } = *ccx;

            FlowSensitiveAnalysis::new(HasMutInterior, ccx)
                .iterate_to_fixpoint(tcx, body, None)
                .into_results_cursor(body)
        });

        has_mut_interior.seek_before_primary_effect(location);
        has_mut_interior.get().contains(local)
    }

    fn in_return_place(
        &mut self,
        ccx: &'mir ConstCx<'mir, 'tcx>,
        tainted_by_errors: Option<ErrorGuaranteed>,
    ) -> ConstQualifs {
        // FIXME(explicit_tail_calls): uhhhh I think we can return without return now, does it change anything

        // Find the `Return` terminator if one exists.
        //
        // If no `Return` terminator exists, this MIR is divergent. Just return the conservative
        // qualifs for the return type.
        let return_block = ccx
            .body
            .basic_blocks
            .iter_enumerated()
            .find(|(_, block)| matches!(block.terminator().kind, TerminatorKind::Return))
            .map(|(bb, _)| bb);

        let Some(return_block) = return_block else {
            return qualifs::in_any_value_of_ty(ccx, ccx.body.return_ty(), tainted_by_errors);
        };

        let return_loc = ccx.body.terminator_loc(return_block);

        ConstQualifs {
            needs_drop: self.needs_drop(ccx, RETURN_PLACE, return_loc),
            needs_non_const_drop: self.needs_non_const_drop(ccx, RETURN_PLACE, return_loc),
            has_mut_interior: self.has_mut_interior(ccx, RETURN_PLACE, return_loc),
            tainted_by_errors,
        }
    }
}

pub struct Checker<'mir, 'tcx> {
    ccx: &'mir ConstCx<'mir, 'tcx>,
    qualifs: Qualifs<'mir, 'tcx>,

    /// The span of the current statement.
    span: Span,

    /// A set that stores for each local whether it is "transient", i.e. guaranteed to be dead
    /// when this MIR body returns.
    transient_locals: Option<DenseBitSet<Local>>,

    error_emitted: Option<ErrorGuaranteed>,
    secondary_errors: Vec<Diag<'tcx>>,
}

impl<'mir, 'tcx> Deref for Checker<'mir, 'tcx> {
    type Target = ConstCx<'mir, 'tcx>;

    fn deref(&self) -> &Self::Target {
        self.ccx
    }
}

impl<'mir, 'tcx> Checker<'mir, 'tcx> {
    pub fn new(ccx: &'mir ConstCx<'mir, 'tcx>) -> Self {
        Checker {
            span: ccx.body.span,
            ccx,
            qualifs: Default::default(),
            transient_locals: None,
            error_emitted: None,
            secondary_errors: Vec::new(),
        }
    }

    pub fn check_body(&mut self) {
        let ConstCx { tcx, body, .. } = *self.ccx;
        let def_id = self.ccx.def_id();

        // `async` functions cannot be `const fn`. This is checked during AST lowering, so there's
        // no need to emit duplicate errors here.
        if self.ccx.is_async() || body.coroutine.is_some() {
            tcx.dcx().span_delayed_bug(body.span, "`async` functions cannot be `const fn`");
            return;
        }

        if !tcx.has_attr(def_id, sym::rustc_do_not_const_check) {
            self.visit_body(body);
        }

        // If we got through const-checking without emitting any "primary" errors, emit any
        // "secondary" errors if they occurred. Otherwise, cancel the "secondary" errors.
        let secondary_errors = mem::take(&mut self.secondary_errors);
        if self.error_emitted.is_none() {
            for error in secondary_errors {
                self.error_emitted = Some(error.emit());
            }
        } else {
            assert!(self.tcx.dcx().has_errors().is_some());
            for error in secondary_errors {
                error.cancel();
            }
        }
    }

    fn local_is_transient(&mut self, local: Local) -> bool {
        let ccx = self.ccx;
        self.transient_locals
            .get_or_insert_with(|| {
                // A local is "transient" if it is guaranteed dead at all `Return`.
                // So first compute the say of "maybe live" locals at each program point.
                let always_live_locals = &always_storage_live_locals(&ccx.body);
                let mut maybe_storage_live =
                    MaybeStorageLive::new(Cow::Borrowed(always_live_locals))
                        .iterate_to_fixpoint(ccx.tcx, &ccx.body, None)
                        .into_results_cursor(&ccx.body);

                // And then check all `Return` in the MIR, and if a local is "maybe live" at a
                // `Return` then it is definitely not transient.
                let mut transient = DenseBitSet::new_filled(ccx.body.local_decls.len());
                // Make sure to only visit reachable blocks, the dataflow engine can ICE otherwise.
                for (bb, data) in traversal::reachable(&ccx.body) {
                    if matches!(data.terminator().kind, TerminatorKind::Return) {
                        let location = ccx.body.terminator_loc(bb);
                        maybe_storage_live.seek_after_primary_effect(location);
                        // If a local may be live here, it is definitely not transient.
                        transient.subtract(maybe_storage_live.get());
                    }
                }

                transient
            })
            .contains(local)
    }

    pub fn qualifs_in_return_place(&mut self) -> ConstQualifs {
        self.qualifs.in_return_place(self.ccx, self.error_emitted)
    }

    /// Emits an error if an expression cannot be evaluated in the current context.
    pub fn check_op(&mut self, op: impl NonConstOp<'tcx>) {
        self.check_op_spanned(op, self.span);
    }

    /// Emits an error at the given `span` if an expression cannot be evaluated in the current
    /// context.
    pub fn check_op_spanned<O: NonConstOp<'tcx>>(&mut self, op: O, span: Span) {
        let gate = match op.status_in_item(self.ccx) {
            Status::Unstable {
                gate,
                safe_to_expose_on_stable,
                is_function_call,
                gate_already_checked,
            } if gate_already_checked || self.tcx.features().enabled(gate) => {
                if gate_already_checked {
                    assert!(
                        !safe_to_expose_on_stable,
                        "setting `gate_already_checked` without `safe_to_expose_on_stable` makes no sense"
                    );
                }
                // Generally this is allowed since the feature gate is enabled -- except
                // if this function wants to be safe-to-expose-on-stable.
                if !safe_to_expose_on_stable
                    && self.enforce_recursive_const_stability()
                    && !super::rustc_allow_const_fn_unstable(self.tcx, self.def_id(), gate)
                {
                    emit_unstable_in_stable_exposed_error(self.ccx, span, gate, is_function_call);
                }

                return;
            }

            Status::Unstable { gate, .. } => Some(gate),
            Status::Forbidden => None,
        };

        if self.tcx.sess.opts.unstable_opts.unleash_the_miri_inside_of_you {
            self.tcx.sess.miri_unleashed_feature(span, gate);
            return;
        }

        let err = op.build_error(self.ccx, span);
        assert!(err.is_error());

        match op.importance() {
            ops::DiagImportance::Primary => {
                let reported = err.emit();
                self.error_emitted = Some(reported);
            }

            ops::DiagImportance::Secondary => {
                self.secondary_errors.push(err);
                self.tcx.dcx().span_delayed_bug(
                    span,
                    "compilation must fail when there is a secondary const checker error",
                );
            }
        }
    }

    fn check_static(&mut self, def_id: DefId, span: Span) {
        if self.tcx.is_thread_local_static(def_id) {
            self.tcx.dcx().span_bug(span, "tls access is checked in `Rvalue::ThreadLocalRef`");
        }
        if let Some(def_id) = def_id.as_local()
            && let Err(guar) = self.tcx.at(span).check_well_formed(hir::OwnerId { def_id })
        {
            self.error_emitted = Some(guar);
        }
    }

    /// Returns whether this place can possibly escape the evaluation of the current const/static
    /// initializer. The check assumes that all already existing pointers and references point to
    /// non-escaping places.
    fn place_may_escape(&mut self, place: &Place<'_>) -> bool {
        let is_transient = match self.const_kind() {
            // In a const fn all borrows are transient or point to the places given via
            // references in the arguments (so we already checked them with
            // TransientMutBorrow/MutBorrow as appropriate).
            // The borrow checker guarantees that no new non-transient borrows are created.
            // NOTE: Once we have heap allocations during CTFE we need to figure out
            // how to prevent `const fn` to create long-lived allocations that point
            // to mutable memory.
            hir::ConstContext::ConstFn => true,
            _ => {
                // For indirect places, we are not creating a new permanent borrow, it's just as
                // transient as the already existing one. For reborrowing references this is handled
                // at the top of `visit_rvalue`, but for raw pointers we handle it here.
                // Pointers/references to `static mut` and cases where the `*` is not the first
                // projection also end up here.
                // Locals with StorageDead do not live beyond the evaluation and can
                // thus safely be borrowed without being able to be leaked to the final
                // value of the constant.
                // Note: This is only sound if every local that has a `StorageDead` has a
                // `StorageDead` in every control flow path leading to a `return` terminator.
                // If anything slips through, there's no safety net -- safe code can create
                // references to variants of `!Freeze` enums as long as that variant is `Freeze`, so
                // interning can't protect us here. (There *is* a safety net for mutable references
                // though, interning will ICE if we miss something here.)
                place.is_indirect() || self.local_is_transient(place.local)
            }
        };
        // Transient places cannot possibly escape because the place doesn't exist any more at the
        // end of evaluation.
        !is_transient
    }

    /// Returns whether there are const-conditions.
    fn revalidate_conditional_constness(
        &mut self,
        callee: DefId,
        callee_args: ty::GenericArgsRef<'tcx>,
        call_span: Span,
    ) -> Option<ConstConditionsHold> {
        let tcx = self.tcx;
        if !tcx.is_conditionally_const(callee) {
            return None;
        }

        let const_conditions = tcx.const_conditions(callee).instantiate(tcx, callee_args);
        if const_conditions.is_empty() {
            return None;
        }

        let (infcx, param_env) = tcx.infer_ctxt().build_with_typing_env(self.body.typing_env(tcx));
        let ocx = ObligationCtxt::new_with_diagnostics(&infcx);

        let body_id = self.body.source.def_id().expect_local();
        let host_polarity = match self.const_kind() {
            hir::ConstContext::ConstFn => ty::BoundConstness::Maybe,
            hir::ConstContext::Static(_) | hir::ConstContext::Const { .. } => {
                ty::BoundConstness::Const
            }
        };
        let const_conditions =
            ocx.normalize(&ObligationCause::misc(call_span, body_id), param_env, const_conditions);
        ocx.register_obligations(const_conditions.into_iter().map(|(trait_ref, span)| {
            Obligation::new(
                tcx,
                ObligationCause::new(
                    call_span,
                    body_id,
                    ObligationCauseCode::WhereClause(callee, span),
                ),
                param_env,
                trait_ref.to_host_effect_clause(tcx, host_polarity),
            )
        }));

        let errors = ocx.select_all_or_error();
        if errors.is_empty() {
            Some(ConstConditionsHold::Yes)
        } else {
            tcx.dcx()
                .span_delayed_bug(call_span, "this should have reported a ~const error in HIR");
            Some(ConstConditionsHold::No)
        }
    }

    pub fn check_drop_terminator(
        &mut self,
        dropped_place: Place<'tcx>,
        location: Location,
        terminator_span: Span,
    ) {
        let ty_of_dropped_place = dropped_place.ty(self.body, self.tcx).ty;

        let needs_drop = if let Some(local) = dropped_place.as_local() {
            self.qualifs.needs_drop(self.ccx, local, location)
        } else {
            qualifs::NeedsDrop::in_any_value_of_ty(self.ccx, ty_of_dropped_place)
        };
        // If this type doesn't need a drop at all, then there's nothing to enforce.
        if !needs_drop {
            return;
        }

        let mut err_span = self.span;
        let needs_non_const_drop = if let Some(local) = dropped_place.as_local() {
            // Use the span where the local was declared as the span of the drop error.
            err_span = self.body.local_decls[local].source_info.span;
            self.qualifs.needs_non_const_drop(self.ccx, local, location)
        } else {
            qualifs::NeedsNonConstDrop::in_any_value_of_ty(self.ccx, ty_of_dropped_place)
        };

        self.check_op_spanned(
            ops::LiveDrop {
                dropped_at: terminator_span,
                dropped_ty: ty_of_dropped_place,
                needs_non_const_drop,
            },
            err_span,
        );
    }
}

impl<'tcx> Visitor<'tcx> for Checker<'_, 'tcx> {
    fn visit_basic_block_data(&mut self, bb: BasicBlock, block: &BasicBlockData<'tcx>) {
        trace!("visit_basic_block_data: bb={:?} is_cleanup={:?}", bb, block.is_cleanup);

        // We don't const-check basic blocks on the cleanup path since we never unwind during
        // const-eval: a panic causes an immediate compile error. In other words, cleanup blocks
        // are unreachable during const-eval.
        //
        // We can't be more conservative (e.g., by const-checking cleanup blocks anyways) because
        // locals that would never be dropped during normal execution are sometimes dropped during
        // unwinding, which means backwards-incompatible live-drop errors.
        if block.is_cleanup {
            return;
        }

        self.super_basic_block_data(bb, block);
    }

    fn visit_rvalue(&mut self, rvalue: &Rvalue<'tcx>, location: Location) {
        trace!("visit_rvalue: rvalue={:?} location={:?}", rvalue, location);

        self.super_rvalue(rvalue, location);

        match rvalue {
            Rvalue::ThreadLocalRef(_) => self.check_op(ops::ThreadLocalAccess),

            Rvalue::Use(_)
            | Rvalue::CopyForDeref(..)
            | Rvalue::Repeat(..)
            | Rvalue::Discriminant(..) => {}

            Rvalue::Aggregate(kind, ..) => {
                if let AggregateKind::Coroutine(def_id, ..) = kind.as_ref()
                    && let Some(
                        coroutine_kind @ hir::CoroutineKind::Desugared(
                            hir::CoroutineDesugaring::Async,
                            _,
                        ),
                    ) = self.tcx.coroutine_kind(def_id)
                {
                    self.check_op(ops::Coroutine(coroutine_kind));
                }
            }

            Rvalue::Ref(_, BorrowKind::Mut { .. }, place)
            | Rvalue::RawPtr(Mutability::Mut, place) => {
                // Inside mutable statics, we allow arbitrary mutable references.
                // We've allowed `static mut FOO = &mut [elements];` for a long time (the exact
                // reasons why are lost to history), and there is no reason to restrict that to
                // arrays and slices.
                let is_allowed =
                    self.const_kind() == hir::ConstContext::Static(hir::Mutability::Mut);

                if !is_allowed && self.place_may_escape(place) {
                    self.check_op(ops::EscapingMutBorrow(if matches!(rvalue, Rvalue::Ref(..)) {
                        hir::BorrowKind::Ref
                    } else {
                        hir::BorrowKind::Raw
                    }));
                }
            }

            Rvalue::Ref(_, BorrowKind::Shared | BorrowKind::Fake(_), place)
            | Rvalue::RawPtr(Mutability::Not, place) => {
                let borrowed_place_has_mut_interior = qualifs::in_place::<HasMutInterior, _>(
                    self.ccx,
                    &mut |local| self.qualifs.has_mut_interior(self.ccx, local, location),
                    place.as_ref(),
                );

                if borrowed_place_has_mut_interior && self.place_may_escape(place) {
                    self.check_op(ops::EscapingCellBorrow);
                }
            }

            Rvalue::Cast(
                CastKind::PointerCoercion(
                    PointerCoercion::MutToConstPointer
                    | PointerCoercion::ArrayToPointer
                    | PointerCoercion::UnsafeFnPointer
                    | PointerCoercion::ClosureFnPointer(_)
                    | PointerCoercion::ReifyFnPointer,
                    _,
                ),
                _,
                _,
            ) => {
                // These are all okay; they only change the type, not the data.
            }

            Rvalue::Cast(
                CastKind::PointerCoercion(PointerCoercion::Unsize | PointerCoercion::DynStar, _),
                _,
                _,
            ) => {
                // Unsizing and `dyn*` coercions are implemented for CTFE.
            }

            Rvalue::Cast(CastKind::PointerExposeProvenance, _, _) => {
                self.check_op(ops::RawPtrToIntCast);
            }
            Rvalue::Cast(CastKind::PointerWithExposedProvenance, _, _) => {
                // Since no pointer can ever get exposed (rejected above), this is easy to support.
            }

            Rvalue::Cast(_, _, _) => {}

            Rvalue::NullaryOp(
                NullOp::SizeOf | NullOp::AlignOf | NullOp::OffsetOf(_) | NullOp::UbChecks,
                _,
            ) => {}
            Rvalue::ShallowInitBox(_, _) => {}

            Rvalue::UnaryOp(op, operand) => {
                let ty = operand.ty(self.body, self.tcx);
                match op {
                    UnOp::Not | UnOp::Neg => {
                        if is_int_bool_float_or_char(ty) {
                            // Int, bool, float, and char operations are fine.
                        } else {
                            span_bug!(
                                self.span,
                                "non-primitive type in `Rvalue::UnaryOp{op:?}`: {ty:?}",
                            );
                        }
                    }
                    UnOp::PtrMetadata => {
                        if !ty.is_ref() && !ty.is_unsafe_ptr() {
                            span_bug!(
                                self.span,
                                "non-pointer type in `Rvalue::UnaryOp({op:?})`: {ty:?}",
                            );
                        }
                    }
                }
            }

            Rvalue::BinaryOp(op, box (lhs, rhs)) => {
                let lhs_ty = lhs.ty(self.body, self.tcx);
                let rhs_ty = rhs.ty(self.body, self.tcx);

                if is_int_bool_float_or_char(lhs_ty) && is_int_bool_float_or_char(rhs_ty) {
                    // Int, bool, float, and char operations are fine.
                } else if lhs_ty.is_fn_ptr() || lhs_ty.is_unsafe_ptr() {
                    assert_matches!(
                        op,
                        BinOp::Eq
                            | BinOp::Ne
                            | BinOp::Le
                            | BinOp::Lt
                            | BinOp::Ge
                            | BinOp::Gt
                            | BinOp::Offset
                    );

                    self.check_op(ops::RawPtrComparison);
                } else {
                    span_bug!(
                        self.span,
                        "non-primitive type in `Rvalue::BinaryOp`: {:?} ⚬ {:?}",
                        lhs_ty,
                        rhs_ty
                    );
                }
            }
        }
    }

    fn visit_operand(&mut self, op: &Operand<'tcx>, location: Location) {
        self.super_operand(op, location);
        if let Operand::Constant(c) = op {
            if let Some(def_id) = c.check_static_ptr(self.tcx) {
                self.check_static(def_id, self.span);
            }
        }
    }

    fn visit_source_info(&mut self, source_info: &SourceInfo) {
        trace!("visit_source_info: source_info={:?}", source_info);
        self.span = source_info.span;
    }

    fn visit_statement(&mut self, statement: &Statement<'tcx>, location: Location) {
        trace!("visit_statement: statement={:?} location={:?}", statement, location);

        self.super_statement(statement, location);

        match statement.kind {
            StatementKind::Assign(..)
            | StatementKind::SetDiscriminant { .. }
            | StatementKind::Deinit(..)
            | StatementKind::FakeRead(..)
            | StatementKind::StorageLive(_)
            | StatementKind::StorageDead(_)
            | StatementKind::Retag { .. }
            | StatementKind::PlaceMention(..)
            | StatementKind::AscribeUserType(..)
            | StatementKind::Coverage(..)
            | StatementKind::Intrinsic(..)
            | StatementKind::ConstEvalCounter
            | StatementKind::BackwardIncompatibleDropHint { .. }
            | StatementKind::Nop => {}
        }
    }

    #[instrument(level = "debug", skip(self))]
    fn visit_terminator(&mut self, terminator: &Terminator<'tcx>, location: Location) {
        self.super_terminator(terminator, location);

        match &terminator.kind {
            TerminatorKind::Call { func, args, fn_span, .. }
            | TerminatorKind::TailCall { func, args, fn_span, .. } => {
                let call_source = match terminator.kind {
                    TerminatorKind::Call { call_source, .. } => call_source,
                    TerminatorKind::TailCall { .. } => CallSource::Normal,
                    _ => unreachable!(),
                };

                let ConstCx { tcx, body, .. } = *self.ccx;

                let fn_ty = func.ty(body, tcx);

                let (callee, fn_args) = match *fn_ty.kind() {
                    ty::FnDef(def_id, fn_args) => (def_id, fn_args),

                    ty::FnPtr(..) => {
                        self.check_op(ops::FnCallIndirect);
                        // We can get here without an error in miri-unleashed mode... might as well
                        // skip the rest of the checks as well then.
                        return;
                    }
                    _ => {
                        span_bug!(terminator.source_info.span, "invalid callee of type {:?}", fn_ty)
                    }
                };

                let has_const_conditions =
                    self.revalidate_conditional_constness(callee, fn_args, *fn_span);

                // Attempting to call a trait method?
                if let Some(trait_did) = tcx.trait_of_item(callee) {
                    // We can't determine the actual callee here, so we have to do different checks
                    // than usual.

                    trace!("attempting to call a trait method");
                    let trait_is_const = tcx.is_const_trait(trait_did);

                    // Only consider a trait to be const if the const conditions hold.
                    // Otherwise, it's really misleading to call something "conditionally"
                    // const when it's very obviously not conditionally const.
                    if trait_is_const && has_const_conditions == Some(ConstConditionsHold::Yes) {
                        // Trait calls are always conditionally-const.
                        self.check_op(ops::ConditionallyConstCall {
                            callee,
                            args: fn_args,
                            span: *fn_span,
                            call_source,
                        });
                        // FIXME(const_trait_impl): do a more fine-grained check whether this
                        // particular trait can be const-stably called.
                    } else {
                        // Not even a const trait.
                        self.check_op(ops::FnCallNonConst {
                            callee,
                            args: fn_args,
                            span: *fn_span,
                            call_source,
                        });
                    }
                    // That's all we can check here.
                    return;
                }

                // Even if we know the callee, ensure we can use conditionally-const calls.
<<<<<<< HEAD
                if has_const_conditions {
=======
                if has_const_conditions.is_some() {
>>>>>>> 01706e1a
                    self.check_op(ops::ConditionallyConstCall {
                        callee,
                        args: fn_args,
                        span: *fn_span,
                        call_source,
                    });
                }

                // At this point, we are calling a function, `callee`, whose `DefId` is known...

                // `begin_panic` and `#[rustc_const_panic_str]` functions accept generic
                // types other than str. Check to enforce that only str can be used in
                // const-eval.

                // const-eval of the `begin_panic` fn assumes the argument is `&str`
                if tcx.is_lang_item(callee, LangItem::BeginPanic) {
                    match args[0].node.ty(&self.ccx.body.local_decls, tcx).kind() {
                        ty::Ref(_, ty, _) if ty.is_str() => {}
                        _ => self.check_op(ops::PanicNonStr),
                    }
                    // Allow this call, skip all the checks below.
                    return;
                }

                // const-eval of `#[rustc_const_panic_str]` functions assumes the argument is `&&str`
                if tcx.has_attr(callee, sym::rustc_const_panic_str) {
                    match args[0].node.ty(&self.ccx.body.local_decls, tcx).kind() {
                        ty::Ref(_, ty, _) if matches!(ty.kind(), ty::Ref(_, ty, _) if ty.is_str()) =>
                            {}
                        _ => {
                            self.check_op(ops::PanicNonStr);
                        }
                    }
                    // Allow this call, skip all the checks below.
                    return;
                }

                // This can be called on stable via the `vec!` macro.
                if tcx.is_lang_item(callee, LangItem::ExchangeMalloc) {
                    self.check_op(ops::HeapAllocation);
                    // Allow this call, skip all the checks below.
                    return;
                }

                // Intrinsics are language primitives, not regular calls, so treat them separately.
                if let Some(intrinsic) = tcx.intrinsic(callee) {
                    if !tcx.is_const_fn(callee) {
                        // Non-const intrinsic.
                        self.check_op(ops::IntrinsicNonConst { name: intrinsic.name });
                        // If we allowed this, we're in miri-unleashed mode, so we might
                        // as well skip the remaining checks.
                        return;
                    }
                    // We use `intrinsic.const_stable` to determine if this can be safely exposed to
                    // stable code, rather than `const_stable_indirect`. This is to make
                    // `#[rustc_const_stable_indirect]` an attribute that is always safe to add.
                    // We also ask is_safe_to_expose_on_stable_const_fn; this determines whether the intrinsic
                    // fallback body is safe to expose on stable.
                    let is_const_stable = intrinsic.const_stable
                        || (!intrinsic.must_be_overridden
                            && is_safe_to_expose_on_stable_const_fn(tcx, callee));
                    match tcx.lookup_const_stability(callee) {
                        None => {
                            // This doesn't need a separate const-stability check -- const-stability equals
                            // regular stability, and regular stability is checked separately.
                            // However, we *do* have to worry about *recursive* const stability.
                            if !is_const_stable && self.enforce_recursive_const_stability() {
                                self.dcx().emit_err(errors::UnmarkedIntrinsicExposed {
                                    span: self.span,
                                    def_path: self.tcx.def_path_str(callee),
                                });
                            }
                        }
                        Some(ConstStability {
                            level: StabilityLevel::Unstable { .. },
                            feature,
                            ..
                        }) => {
                            self.check_op(ops::IntrinsicUnstable {
                                name: intrinsic.name,
                                feature,
                                const_stable_indirect: is_const_stable,
                            });
                        }
                        Some(ConstStability { level: StabilityLevel::Stable { .. }, .. }) => {
                            // All good. Note that a `#[rustc_const_stable]` intrinsic (meaning it
                            // can be *directly* invoked from stable const code) does not always
                            // have the `#[rustc_intrinsic_const_stable_indirect]` attribute (which controls
                            // exposing an intrinsic indirectly); we accept this call anyway.
                        }
                    }
                    // This completes the checks for intrinsics.
                    return;
                }

                if !tcx.is_const_fn(callee) {
                    self.check_op(ops::FnCallNonConst {
                        callee,
                        args: fn_args,
                        span: *fn_span,
                        call_source,
                    });
                    // If we allowed this, we're in miri-unleashed mode, so we might
                    // as well skip the remaining checks.
                    return;
                }

                // Finally, stability for regular function calls -- this is the big one.
                match tcx.lookup_const_stability(callee) {
                    Some(ConstStability { level: StabilityLevel::Stable { .. }, .. }) => {
                        // All good.
                    }
                    None => {
                        // This doesn't need a separate const-stability check -- const-stability equals
                        // regular stability, and regular stability is checked separately.
                        // However, we *do* have to worry about *recursive* const stability.
                        if self.enforce_recursive_const_stability()
                            && !is_safe_to_expose_on_stable_const_fn(tcx, callee)
                        {
                            self.dcx().emit_err(errors::UnmarkedConstFnExposed {
                                span: self.span,
                                def_path: self.tcx.def_path_str(callee),
                            });
                        }
                    }
                    Some(ConstStability {
                        level: StabilityLevel::Unstable { implied_by: implied_feature, issue, .. },
                        feature,
                        ..
                    }) => {
                        // An unstable const fn with a feature gate.
                        let callee_safe_to_expose_on_stable =
                            is_safe_to_expose_on_stable_const_fn(tcx, callee);

                        // We only honor `span.allows_unstable` aka `#[allow_internal_unstable]` if
                        // the callee is safe to expose, to avoid bypassing recursive stability.
                        // This is not ideal since it means the user sees an error, not the macro
                        // author, but that's also the case if one forgets to set
                        // `#[allow_internal_unstable]` in the first place. Note that this cannot be
                        // integrated in the check below since we want to enforce
                        // `callee_safe_to_expose_on_stable` even if
                        // `!self.enforce_recursive_const_stability()`.
                        if (self.span.allows_unstable(feature)
                            || implied_feature.is_some_and(|f| self.span.allows_unstable(f)))
                            && callee_safe_to_expose_on_stable
                        {
                            return;
                        }

                        // We can't use `check_op` to check whether the feature is enabled because
                        // the logic is a bit different than elsewhere: local functions don't need
                        // the feature gate, and there might be an "implied" gate that also suffices
                        // to allow this.
                        let feature_enabled = callee.is_local()
                            || tcx.features().enabled(feature)
                            || implied_feature.is_some_and(|f| tcx.features().enabled(f))
                            || {
                                // When we're compiling the compiler itself we may pull in
                                // crates from crates.io, but those crates may depend on other
                                // crates also pulled in from crates.io. We want to ideally be
                                // able to compile everything without requiring upstream
                                // modifications, so in the case that this looks like a
                                // `rustc_private` crate (e.g., a compiler crate) and we also have
                                // the `-Z force-unstable-if-unmarked` flag present (we're
                                // compiling a compiler crate), then let this missing feature
                                // annotation slide.
                                // This matches what we do in `eval_stability_allow_unstable` for
                                // regular stability.
                                feature == sym::rustc_private
                                    && issue == NonZero::new(27812)
                                    && self.tcx.sess.opts.unstable_opts.force_unstable_if_unmarked
                            };
                        // Even if the feature is enabled, we still need check_op to double-check
                        // this if the callee is not safe to expose on stable.
                        if !feature_enabled || !callee_safe_to_expose_on_stable {
                            self.check_op(ops::FnCallUnstable {
                                def_id: callee,
                                feature,
                                feature_enabled,
                                safe_to_expose_on_stable: callee_safe_to_expose_on_stable,
                            });
                        }
                    }
                }
            }

            // Forbid all `Drop` terminators unless the place being dropped is a local with no
            // projections that cannot be `NeedsNonConstDrop`.
            TerminatorKind::Drop { place: dropped_place, .. } => {
                // If we are checking live drops after drop-elaboration, don't emit duplicate
                // errors here.
                if super::post_drop_elaboration::checking_enabled(self.ccx) {
                    return;
                }

                self.check_drop_terminator(*dropped_place, location, terminator.source_info.span);
            }

            TerminatorKind::InlineAsm { .. } => self.check_op(ops::InlineAsm),

            TerminatorKind::Yield { .. } => {
                self.check_op(ops::Coroutine(
                    self.tcx
                        .coroutine_kind(self.body.source.def_id())
                        .expect("Only expected to have a yield in a coroutine"),
                ));
            }

            TerminatorKind::CoroutineDrop => {
                span_bug!(
                    self.body.source_info(location).span,
                    "We should not encounter TerminatorKind::CoroutineDrop after coroutine transform"
                );
            }

            TerminatorKind::UnwindTerminate(_) => {
                // Cleanup blocks are skipped for const checking (see `visit_basic_block_data`).
                span_bug!(self.span, "`Terminate` terminator outside of cleanup block")
            }

            TerminatorKind::Assert { .. }
            | TerminatorKind::FalseEdge { .. }
            | TerminatorKind::FalseUnwind { .. }
            | TerminatorKind::Goto { .. }
            | TerminatorKind::UnwindResume
            | TerminatorKind::Return
            | TerminatorKind::SwitchInt { .. }
            | TerminatorKind::Unreachable => {}
        }
    }
}

fn is_int_bool_float_or_char(ty: Ty<'_>) -> bool {
    ty.is_bool() || ty.is_integral() || ty.is_char() || ty.is_floating_point()
}

fn emit_unstable_in_stable_exposed_error(
    ccx: &ConstCx<'_, '_>,
    span: Span,
    gate: Symbol,
    is_function_call: bool,
) -> ErrorGuaranteed {
    let attr_span = ccx.tcx.def_span(ccx.def_id()).shrink_to_lo();

    ccx.dcx().emit_err(errors::UnstableInStableExposed {
        gate: gate.to_string(),
        span,
        attr_span,
        is_function_call,
        is_function_call2: is_function_call,
    })
}<|MERGE_RESOLUTION|>--- conflicted
+++ resolved
@@ -740,11 +740,7 @@
                 }
 
                 // Even if we know the callee, ensure we can use conditionally-const calls.
-<<<<<<< HEAD
-                if has_const_conditions {
-=======
                 if has_const_conditions.is_some() {
->>>>>>> 01706e1a
                     self.check_op(ops::ConditionallyConstCall {
                         callee,
                         args: fn_args,
