--- conflicted
+++ resolved
@@ -54,10 +54,6 @@
         let param = anon_param_info.param;
         let new_ty = anon_param_info.param_ty;
         let new_ty_span = anon_param_info.param_ty_span;
-<<<<<<< HEAD
-        let br = anon_param_info.br;
-=======
->>>>>>> 214587c8
         let is_first = anon_param_info.is_first;
         let scope_def_id = region_info.scope;
         let is_impl_item = region_info.is_impl_item;
