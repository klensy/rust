use super::{
    DefIdOrName, Obligation, ObligationCause, ObligationCauseCode, PredicateObligation,
    SelectionContext,
};

use crate::autoderef::Autoderef;
use crate::infer::InferCtxt;
use crate::traits::normalize_to;

use hir::def::CtorOf;
use hir::HirId;
use rustc_data_structures::fx::FxHashSet;
use rustc_data_structures::stack::ensure_sufficient_stack;
use rustc_errors::{
    error_code, pluralize, struct_span_err, Applicability, Diagnostic, DiagnosticBuilder,
    ErrorGuaranteed, MultiSpan, Style,
};
use rustc_hir as hir;
use rustc_hir::def::DefKind;
use rustc_hir::def_id::DefId;
use rustc_hir::intravisit::Visitor;
use rustc_hir::lang_items::LangItem;
use rustc_hir::{AsyncGeneratorKind, GeneratorKind, Node};
use rustc_infer::infer::type_variable::{TypeVariableOrigin, TypeVariableOriginKind};
use rustc_infer::infer::LateBoundRegionConversionTime;
use rustc_middle::hir::map;
use rustc_middle::ty::{
    self, suggest_arbitrary_trait_bound, suggest_constraining_type_param, AdtKind, DefIdTree,
    GeneratorDiagnosticData, GeneratorInteriorTypeCause, Infer, InferTy, IsSuggestable,
    ToPredicate, Ty, TyCtxt, TypeFoldable, TypeFolder, TypeSuperFoldable, TypeVisitable,
};
use rustc_middle::ty::{TypeAndMut, TypeckResults};
<<<<<<< HEAD
use rustc_session::Limit;
use rustc_span::def_id::LOCAL_CRATE;
use rustc_span::symbol::{kw, sym, Ident, Symbol};
=======
use rustc_span::symbol::{sym, Ident, Symbol};
>>>>>>> b1ab3b73
use rustc_span::{BytePos, DesugaringKind, ExpnKind, Span, DUMMY_SP};
use rustc_target::spec::abi;
use std::fmt;

use super::InferCtxtPrivExt;
use crate::infer::InferCtxtExt as _;
use crate::traits::query::evaluate_obligation::InferCtxtExt as _;
use rustc_middle::ty::print::with_no_trimmed_paths;

#[derive(Debug)]
pub enum GeneratorInteriorOrUpvar {
    // span of interior type
    Interior(Span),
    // span of upvar
    Upvar(Span),
}

// This type provides a uniform interface to retrieve data on generators, whether it originated from
// the local crate being compiled or from a foreign crate.
#[derive(Debug)]
pub enum GeneratorData<'tcx, 'a> {
    Local(&'a TypeckResults<'tcx>),
    Foreign(&'tcx GeneratorDiagnosticData<'tcx>),
}

impl<'tcx, 'a> GeneratorData<'tcx, 'a> {
    // Try to get information about variables captured by the generator that matches a type we are
    // looking for with `ty_matches` function. We uses it to find upvar which causes a failure to
    // meet an obligation
    fn try_get_upvar_span<F>(
        &self,
        infer_context: &InferCtxt<'a, 'tcx>,
        generator_did: DefId,
        ty_matches: F,
    ) -> Option<GeneratorInteriorOrUpvar>
    where
        F: Fn(ty::Binder<'tcx, Ty<'tcx>>) -> bool,
    {
        match self {
            GeneratorData::Local(typeck_results) => {
                infer_context.tcx.upvars_mentioned(generator_did).and_then(|upvars| {
                    upvars.iter().find_map(|(upvar_id, upvar)| {
                        let upvar_ty = typeck_results.node_type(*upvar_id);
                        let upvar_ty = infer_context.resolve_vars_if_possible(upvar_ty);
                        if ty_matches(ty::Binder::dummy(upvar_ty)) {
                            Some(GeneratorInteriorOrUpvar::Upvar(upvar.span))
                        } else {
                            None
                        }
                    })
                })
            }
            GeneratorData::Foreign(_) => None,
        }
    }

    // Try to get the span of a type being awaited on that matches the type we are looking with the
    // `ty_matches` function. We uses it to find awaited type which causes a failure to meet an
    // obligation
    fn get_from_await_ty<F>(
        &self,
        visitor: AwaitsVisitor,
        hir: map::Map<'tcx>,
        ty_matches: F,
    ) -> Option<Span>
    where
        F: Fn(ty::Binder<'tcx, Ty<'tcx>>) -> bool,
    {
        match self {
            GeneratorData::Local(typeck_results) => visitor
                .awaits
                .into_iter()
                .map(|id| hir.expect_expr(id))
                .find(|await_expr| {
                    ty_matches(ty::Binder::dummy(typeck_results.expr_ty_adjusted(&await_expr)))
                })
                .map(|expr| expr.span),
            GeneratorData::Foreign(generator_diagnostic_data) => visitor
                .awaits
                .into_iter()
                .map(|id| hir.expect_expr(id))
                .find(|await_expr| {
                    ty_matches(ty::Binder::dummy(
                        generator_diagnostic_data
                            .adjustments
                            .get(&await_expr.hir_id.local_id)
                            .map_or::<&[ty::adjustment::Adjustment<'tcx>], _>(&[], |a| &a[..])
                            .last()
                            .map_or_else::<Ty<'tcx>, _, _>(
                                || {
                                    generator_diagnostic_data
                                        .nodes_types
                                        .get(&await_expr.hir_id.local_id)
                                        .cloned()
                                        .unwrap_or_else(|| {
                                            bug!(
                                                "node_type: no type for node `{}`",
                                                ty::tls::with(|tcx| tcx
                                                    .hir()
                                                    .node_to_string(await_expr.hir_id))
                                            )
                                        })
                                },
                                |adj| adj.target,
                            ),
                    ))
                })
                .map(|expr| expr.span),
        }
    }

    /// Get the type, expression, span and optional scope span of all types
    /// that are live across the yield of this generator
    fn get_generator_interior_types(
        &self,
    ) -> ty::Binder<'tcx, &[GeneratorInteriorTypeCause<'tcx>]> {
        match self {
            GeneratorData::Local(typeck_result) => {
                typeck_result.generator_interior_types.as_deref()
            }
            GeneratorData::Foreign(generator_diagnostic_data) => {
                generator_diagnostic_data.generator_interior_types.as_deref()
            }
        }
    }

    // Used to get the source of the data, note we don't have as much information for generators
    // originated from foreign crates
    fn is_foreign(&self) -> bool {
        match self {
            GeneratorData::Local(_) => false,
            GeneratorData::Foreign(_) => true,
        }
    }
}

// This trait is public to expose the diagnostics methods to clippy.
pub trait InferCtxtExt<'tcx> {
    fn suggest_restricting_param_bound(
        &self,
        err: &mut Diagnostic,
        trait_pred: ty::PolyTraitPredicate<'tcx>,
        associated_item: Option<(&'static str, Ty<'tcx>)>,
        body_id: hir::HirId,
    );

    fn suggest_dereferences(
        &self,
        obligation: &PredicateObligation<'tcx>,
        err: &mut Diagnostic,
        trait_pred: ty::PolyTraitPredicate<'tcx>,
    ) -> bool;

    fn get_closure_name(&self, def_id: DefId, err: &mut Diagnostic, msg: &str) -> Option<Symbol>;

    fn suggest_fn_call(
        &self,
        obligation: &PredicateObligation<'tcx>,
        err: &mut Diagnostic,
        trait_pred: ty::PolyTraitPredicate<'tcx>,
    ) -> bool;

    fn suggest_add_reference_to_arg(
        &self,
        obligation: &PredicateObligation<'tcx>,
        err: &mut Diagnostic,
        trait_pred: ty::PolyTraitPredicate<'tcx>,
        has_custom_message: bool,
    ) -> bool;

    fn suggest_borrowing_for_object_cast(
        &self,
        err: &mut Diagnostic,
        obligation: &PredicateObligation<'tcx>,
        self_ty: Ty<'tcx>,
        object_ty: Ty<'tcx>,
    );

    fn suggest_remove_reference(
        &self,
        obligation: &PredicateObligation<'tcx>,
        err: &mut Diagnostic,
        trait_pred: ty::PolyTraitPredicate<'tcx>,
    ) -> bool;

    fn suggest_remove_await(&self, obligation: &PredicateObligation<'tcx>, err: &mut Diagnostic);

    fn suggest_change_mut(
        &self,
        obligation: &PredicateObligation<'tcx>,
        err: &mut Diagnostic,
        trait_pred: ty::PolyTraitPredicate<'tcx>,
    );

    fn suggest_semicolon_removal(
        &self,
        obligation: &PredicateObligation<'tcx>,
        err: &mut Diagnostic,
        span: Span,
        trait_pred: ty::PolyTraitPredicate<'tcx>,
    ) -> bool;

    fn return_type_span(&self, obligation: &PredicateObligation<'tcx>) -> Option<Span>;

    fn suggest_impl_trait(
        &self,
        err: &mut Diagnostic,
        span: Span,
        obligation: &PredicateObligation<'tcx>,
        trait_pred: ty::PolyTraitPredicate<'tcx>,
    ) -> bool;

    fn point_at_returns_when_relevant(
        &self,
        err: &mut Diagnostic,
        obligation: &PredicateObligation<'tcx>,
    );

    fn report_closure_arg_mismatch(
        &self,
        span: Span,
        found_span: Option<Span>,
        found: ty::PolyTraitRef<'tcx>,
        expected: ty::PolyTraitRef<'tcx>,
    ) -> DiagnosticBuilder<'tcx, ErrorGuaranteed>;

    fn suggest_fully_qualified_path(
        &self,
        err: &mut Diagnostic,
        item_def_id: DefId,
        span: Span,
        trait_ref: DefId,
    );

    fn maybe_note_obligation_cause_for_async_await(
        &self,
        err: &mut Diagnostic,
        obligation: &PredicateObligation<'tcx>,
    ) -> bool;

    fn note_obligation_cause_for_async_await(
        &self,
        err: &mut Diagnostic,
        interior_or_upvar_span: GeneratorInteriorOrUpvar,
        interior_extra_info: Option<(Option<Span>, Span, Option<hir::HirId>, Option<Span>)>,
        is_async: bool,
        outer_generator: Option<DefId>,
        trait_pred: ty::TraitPredicate<'tcx>,
        target_ty: Ty<'tcx>,
        typeck_results: Option<&ty::TypeckResults<'tcx>>,
        obligation: &PredicateObligation<'tcx>,
        next_code: Option<&ObligationCauseCode<'tcx>>,
    );

    fn note_obligation_cause_code<T>(
        &self,
        err: &mut Diagnostic,
        predicate: &T,
        param_env: ty::ParamEnv<'tcx>,
        cause_code: &ObligationCauseCode<'tcx>,
        obligated_types: &mut Vec<Ty<'tcx>>,
        seen_requirements: &mut FxHashSet<DefId>,
    ) where
        T: fmt::Display;

    fn suggest_new_overflow_limit(&self, err: &mut Diagnostic);

    /// Suggest to await before try: future? => future.await?
    fn suggest_await_before_try(
        &self,
        err: &mut Diagnostic,
        obligation: &PredicateObligation<'tcx>,
        trait_pred: ty::PolyTraitPredicate<'tcx>,
        span: Span,
    );

    fn suggest_floating_point_literal(
        &self,
        obligation: &PredicateObligation<'tcx>,
        err: &mut Diagnostic,
        trait_ref: &ty::PolyTraitRef<'tcx>,
    );

    fn suggest_derive(
        &self,
        obligation: &PredicateObligation<'tcx>,
        err: &mut Diagnostic,
        trait_pred: ty::PolyTraitPredicate<'tcx>,
    );

    fn suggest_dereferencing_index(
        &self,
        obligation: &PredicateObligation<'tcx>,
        err: &mut Diagnostic,
        trait_pred: ty::PolyTraitPredicate<'tcx>,
    );
}

fn predicate_constraint(generics: &hir::Generics<'_>, pred: String) -> (Span, String) {
    (
        generics.tail_span_for_predicate_suggestion(),
        format!("{} {}", generics.add_where_or_trailing_comma(), pred),
    )
}

/// Type parameter needs more bounds. The trivial case is `T` `where T: Bound`, but
/// it can also be an `impl Trait` param that needs to be decomposed to a type
/// param for cleaner code.
fn suggest_restriction<'tcx>(
    tcx: TyCtxt<'tcx>,
    hir_id: HirId,
    hir_generics: &hir::Generics<'tcx>,
    msg: &str,
    err: &mut Diagnostic,
    fn_sig: Option<&hir::FnSig<'_>>,
    projection: Option<&ty::ProjectionTy<'_>>,
    trait_pred: ty::PolyTraitPredicate<'tcx>,
    // When we are dealing with a trait, `super_traits` will be `Some`:
    // Given `trait T: A + B + C {}`
    //              -  ^^^^^^^^^ GenericBounds
    //              |
    //              &Ident
    super_traits: Option<(&Ident, &hir::GenericBounds<'_>)>,
) {
    if hir_generics.where_clause_span.from_expansion()
        || hir_generics.where_clause_span.desugaring_kind().is_some()
    {
        return;
    }
    let Some(item_id) = hir_id.as_owner() else { return; };
    let generics = tcx.generics_of(item_id);
    // Given `fn foo(t: impl Trait)` where `Trait` requires assoc type `A`...
    if let Some((param, bound_str, fn_sig)) =
        fn_sig.zip(projection).and_then(|(sig, p)| match p.self_ty().kind() {
            // Shenanigans to get the `Trait` from the `impl Trait`.
            ty::Param(param) => {
                let param_def = generics.type_param(param, tcx);
                if param_def.kind.is_synthetic() {
                    let bound_str =
                        param_def.name.as_str().strip_prefix("impl ")?.trim_start().to_string();
                    return Some((param_def, bound_str, sig));
                }
                None
            }
            _ => None,
        })
    {
        let type_param_name = hir_generics.params.next_type_param_name(Some(&bound_str));
        let trait_pred = trait_pred.fold_with(&mut ReplaceImplTraitFolder {
            tcx,
            param,
            replace_ty: ty::ParamTy::new(generics.count() as u32, Symbol::intern(&type_param_name))
                .to_ty(tcx),
        });
        if !trait_pred.is_suggestable(tcx, false) {
            return;
        }
        // We know we have an `impl Trait` that doesn't satisfy a required projection.

        // Find all of the occurrences of `impl Trait` for `Trait` in the function arguments'
        // types. There should be at least one, but there might be *more* than one. In that
        // case we could just ignore it and try to identify which one needs the restriction,
        // but instead we choose to suggest replacing all instances of `impl Trait` with `T`
        // where `T: Trait`.
        let mut ty_spans = vec![];
        for input in fn_sig.decl.inputs {
            ReplaceImplTraitVisitor { ty_spans: &mut ty_spans, param_did: param.def_id }
                .visit_ty(input);
        }
        // The type param `T: Trait` we will suggest to introduce.
        let type_param = format!("{}: {}", type_param_name, bound_str);

        let mut sugg = vec![
            if let Some(span) = hir_generics.span_for_param_suggestion() {
                (span, format!(", {}", type_param))
            } else {
                (hir_generics.span, format!("<{}>", type_param))
            },
            // `fn foo(t: impl Trait)`
            //                       ^ suggest `where <T as Trait>::A: Bound`
            predicate_constraint(hir_generics, trait_pred.to_predicate(tcx).to_string()),
        ];
        sugg.extend(ty_spans.into_iter().map(|s| (s, type_param_name.to_string())));

        // Suggest `fn foo<T: Trait>(t: T) where <T as Trait>::A: Bound`.
        // FIXME: once `#![feature(associated_type_bounds)]` is stabilized, we should suggest
        // `fn foo(t: impl Trait<A: Bound>)` instead.
        err.multipart_suggestion(
            "introduce a type parameter with a trait bound instead of using `impl Trait`",
            sugg,
            Applicability::MaybeIncorrect,
        );
    } else {
        if !trait_pred.is_suggestable(tcx, false) {
            return;
        }
        // Trivial case: `T` needs an extra bound: `T: Bound`.
        let (sp, suggestion) = match (
            hir_generics
                .params
                .iter()
                .find(|p| !matches!(p.kind, hir::GenericParamKind::Type { synthetic: true, .. })),
            super_traits,
        ) {
            (_, None) => {
                predicate_constraint(hir_generics, trait_pred.to_predicate(tcx).to_string())
            }
            (None, Some((ident, []))) => (
                ident.span.shrink_to_hi(),
                format!(": {}", trait_pred.print_modifiers_and_trait_path()),
            ),
            (_, Some((_, [.., bounds]))) => (
                bounds.span().shrink_to_hi(),
                format!(" + {}", trait_pred.print_modifiers_and_trait_path()),
            ),
            (Some(_), Some((_, []))) => (
                hir_generics.span.shrink_to_hi(),
                format!(": {}", trait_pred.print_modifiers_and_trait_path()),
            ),
        };

        err.span_suggestion_verbose(
            sp,
            &format!("consider further restricting {}", msg),
            suggestion,
            Applicability::MachineApplicable,
        );
    }
}

impl<'a, 'tcx> InferCtxtExt<'tcx> for InferCtxt<'a, 'tcx> {
    fn suggest_restricting_param_bound(
        &self,
        mut err: &mut Diagnostic,
        trait_pred: ty::PolyTraitPredicate<'tcx>,
        associated_ty: Option<(&'static str, Ty<'tcx>)>,
        body_id: hir::HirId,
    ) {
        let trait_pred = self.resolve_numeric_literals_with_default(trait_pred);

        let self_ty = trait_pred.skip_binder().self_ty();
        let (param_ty, projection) = match self_ty.kind() {
            ty::Param(_) => (true, None),
            ty::Projection(projection) => (false, Some(projection)),
            _ => (false, None),
        };

        // FIXME: Add check for trait bound that is already present, particularly `?Sized` so we
        //        don't suggest `T: Sized + ?Sized`.
        let mut hir_id = body_id;
        while let Some(node) = self.tcx.hir().find(hir_id) {
            match node {
                hir::Node::Item(hir::Item {
                    ident,
                    kind: hir::ItemKind::Trait(_, _, generics, bounds, _),
                    ..
                }) if self_ty == self.tcx.types.self_param => {
                    assert!(param_ty);
                    // Restricting `Self` for a single method.
                    suggest_restriction(
                        self.tcx,
                        hir_id,
                        &generics,
                        "`Self`",
                        err,
                        None,
                        projection,
                        trait_pred,
                        Some((ident, bounds)),
                    );
                    return;
                }

                hir::Node::TraitItem(hir::TraitItem {
                    generics,
                    kind: hir::TraitItemKind::Fn(..),
                    ..
                }) if self_ty == self.tcx.types.self_param => {
                    assert!(param_ty);
                    // Restricting `Self` for a single method.
                    suggest_restriction(
                        self.tcx, hir_id, &generics, "`Self`", err, None, projection, trait_pred,
                        None,
                    );
                    return;
                }

                hir::Node::TraitItem(hir::TraitItem {
                    generics,
                    kind: hir::TraitItemKind::Fn(fn_sig, ..),
                    ..
                })
                | hir::Node::ImplItem(hir::ImplItem {
                    generics,
                    kind: hir::ImplItemKind::Fn(fn_sig, ..),
                    ..
                })
                | hir::Node::Item(hir::Item {
                    kind: hir::ItemKind::Fn(fn_sig, generics, _), ..
                }) if projection.is_some() => {
                    // Missing restriction on associated type of type parameter (unmet projection).
                    suggest_restriction(
                        self.tcx,
                        hir_id,
                        &generics,
                        "the associated type",
                        err,
                        Some(fn_sig),
                        projection,
                        trait_pred,
                        None,
                    );
                    return;
                }
                hir::Node::Item(hir::Item {
                    kind:
                        hir::ItemKind::Trait(_, _, generics, ..)
                        | hir::ItemKind::Impl(hir::Impl { generics, .. }),
                    ..
                }) if projection.is_some() => {
                    // Missing restriction on associated type of type parameter (unmet projection).
                    suggest_restriction(
                        self.tcx,
                        hir_id,
                        &generics,
                        "the associated type",
                        err,
                        None,
                        projection,
                        trait_pred,
                        None,
                    );
                    return;
                }

                hir::Node::Item(hir::Item {
                    kind:
                        hir::ItemKind::Struct(_, generics)
                        | hir::ItemKind::Enum(_, generics)
                        | hir::ItemKind::Union(_, generics)
                        | hir::ItemKind::Trait(_, _, generics, ..)
                        | hir::ItemKind::Impl(hir::Impl { generics, .. })
                        | hir::ItemKind::Fn(_, generics, _)
                        | hir::ItemKind::TyAlias(_, generics)
                        | hir::ItemKind::TraitAlias(generics, _)
                        | hir::ItemKind::OpaqueTy(hir::OpaqueTy { generics, .. }),
                    ..
                })
                | hir::Node::TraitItem(hir::TraitItem { generics, .. })
                | hir::Node::ImplItem(hir::ImplItem { generics, .. })
                    if param_ty =>
                {
                    // We skip the 0'th subst (self) because we do not want
                    // to consider the predicate as not suggestible if the
                    // self type is an arg position `impl Trait` -- instead,
                    // we handle that by adding ` + Bound` below.
                    // FIXME(compiler-errors): It would be nice to do the same
                    // this that we do in `suggest_restriction` and pull the
                    // `impl Trait` into a new generic if it shows up somewhere
                    // else in the predicate.
                    if !trait_pred.skip_binder().trait_ref.substs[1..]
                        .iter()
                        .all(|g| g.is_suggestable(self.tcx, false))
                    {
                        return;
                    }
                    // Missing generic type parameter bound.
                    let param_name = self_ty.to_string();
                    let mut constraint = with_no_trimmed_paths!(
                        trait_pred.print_modifiers_and_trait_path().to_string()
                    );

                    if let Some((name, term)) = associated_ty {
                        // FIXME: this case overlaps with code in TyCtxt::note_and_explain_type_err.
                        // That should be extracted into a helper function.
                        if constraint.ends_with('>') {
                            constraint = format!(
                                "{}, {} = {}>",
                                &constraint[..constraint.len() - 1],
                                name,
                                term
                            );
                        } else {
                            constraint.push_str(&format!("<{} = {}>", name, term));
                        }
                    }

                    if suggest_constraining_type_param(
                        self.tcx,
                        generics,
                        &mut err,
                        &param_name,
                        &constraint,
                        Some(trait_pred.def_id()),
                    ) {
                        return;
                    }
                }

                hir::Node::Item(hir::Item {
                    kind:
                        hir::ItemKind::Struct(_, generics)
                        | hir::ItemKind::Enum(_, generics)
                        | hir::ItemKind::Union(_, generics)
                        | hir::ItemKind::Trait(_, _, generics, ..)
                        | hir::ItemKind::Impl(hir::Impl { generics, .. })
                        | hir::ItemKind::Fn(_, generics, _)
                        | hir::ItemKind::TyAlias(_, generics)
                        | hir::ItemKind::TraitAlias(generics, _)
                        | hir::ItemKind::OpaqueTy(hir::OpaqueTy { generics, .. }),
                    ..
                }) if !param_ty => {
                    // Missing generic type parameter bound.
                    if suggest_arbitrary_trait_bound(
                        self.tcx,
                        generics,
                        &mut err,
                        trait_pred,
                        associated_ty,
                    ) {
                        return;
                    }
                }
                hir::Node::Crate(..) => return,

                _ => {}
            }

            hir_id = self.tcx.hir().local_def_id_to_hir_id(self.tcx.hir().get_parent_item(hir_id));
        }
    }

    /// When after several dereferencing, the reference satisfies the trait
    /// binding. This function provides dereference suggestion for this
    /// specific situation.
    fn suggest_dereferences(
        &self,
        obligation: &PredicateObligation<'tcx>,
        err: &mut Diagnostic,
        trait_pred: ty::PolyTraitPredicate<'tcx>,
    ) -> bool {
        // It only make sense when suggesting dereferences for arguments
        let ObligationCauseCode::FunctionArgumentObligation { arg_hir_id, .. } = obligation.cause.code()
            else { return false; };
        let Some(typeck_results) = self.in_progress_typeck_results
            else { return false; };
        let typeck_results = typeck_results.borrow();
        let hir::Node::Expr(expr) = self.tcx.hir().get(*arg_hir_id)
            else { return false; };
        let Some(arg_ty) = typeck_results.expr_ty_adjusted_opt(expr)
            else { return false; };

        let span = obligation.cause.span;
        let mut real_trait_pred = trait_pred;
        let mut code = obligation.cause.code();
        while let Some((parent_code, parent_trait_pred)) = code.parent() {
            code = parent_code;
            if let Some(parent_trait_pred) = parent_trait_pred {
                real_trait_pred = parent_trait_pred;
            }

            let real_ty = real_trait_pred.self_ty();
            // We `erase_late_bound_regions` here because `make_subregion` does not handle
            // `ReLateBound`, and we don't particularly care about the regions.
            if self
                .can_eq(obligation.param_env, self.tcx.erase_late_bound_regions(real_ty), arg_ty)
                .is_err()
            {
                continue;
            }

            if let ty::Ref(region, base_ty, mutbl) = *real_ty.skip_binder().kind() {
                let mut autoderef = Autoderef::new(
                    self,
                    obligation.param_env,
                    obligation.cause.body_id,
                    span,
                    base_ty,
                    span,
                );
                if let Some(steps) = autoderef.find_map(|(ty, steps)| {
                    // Re-add the `&`
                    let ty = self.tcx.mk_ref(region, TypeAndMut { ty, mutbl });

                    // Remapping bound vars here
                    let real_trait_pred_and_ty =
                        real_trait_pred.map_bound(|inner_trait_pred| (inner_trait_pred, ty));
                    let obligation = self.mk_trait_obligation_with_new_self_ty(
                        obligation.param_env,
                        real_trait_pred_and_ty,
                    );
                    Some(steps).filter(|_| self.predicate_may_hold(&obligation))
                }) {
                    if steps > 0 {
                        // Don't care about `&mut` because `DerefMut` is used less
                        // often and user will not expect autoderef happens.
                        if let Some(hir::Node::Expr(hir::Expr {
                            kind:
                                hir::ExprKind::AddrOf(hir::BorrowKind::Ref, hir::Mutability::Not, expr),
                            ..
                        })) = self.tcx.hir().find(*arg_hir_id)
                        {
                            let derefs = "*".repeat(steps);
                            err.span_suggestion_verbose(
                                expr.span.shrink_to_lo(),
                                "consider dereferencing here",
                                derefs,
                                Applicability::MachineApplicable,
                            );
                            return true;
                        }
                    }
                } else if real_trait_pred != trait_pred {
                    // This branch addresses #87437.

                    // Remapping bound vars here
                    let real_trait_pred_and_base_ty =
                        real_trait_pred.map_bound(|inner_trait_pred| (inner_trait_pred, base_ty));
                    let obligation = self.mk_trait_obligation_with_new_self_ty(
                        obligation.param_env,
                        real_trait_pred_and_base_ty,
                    );
                    if self.predicate_may_hold(&obligation) {
                        err.span_suggestion_verbose(
                            span.shrink_to_lo(),
                            "consider dereferencing here",
                            "*",
                            Applicability::MachineApplicable,
                        );
                        return true;
                    }
                }
            }
        }
        false
    }

    /// Given a closure's `DefId`, return the given name of the closure.
    ///
    /// This doesn't account for reassignments, but it's only used for suggestions.
    fn get_closure_name(&self, def_id: DefId, err: &mut Diagnostic, msg: &str) -> Option<Symbol> {
        let get_name = |err: &mut Diagnostic, kind: &hir::PatKind<'_>| -> Option<Symbol> {
            // Get the local name of this closure. This can be inaccurate because
            // of the possibility of reassignment, but this should be good enough.
            match &kind {
                hir::PatKind::Binding(hir::BindingAnnotation::NONE, _, ident, None) => {
                    Some(ident.name)
                }
                _ => {
                    err.note(msg);
                    None
                }
            }
        };

        let hir = self.tcx.hir();
        let hir_id = hir.local_def_id_to_hir_id(def_id.as_local()?);
        let parent_node = hir.get_parent_node(hir_id);
        match hir.find(parent_node) {
            Some(hir::Node::Stmt(hir::Stmt { kind: hir::StmtKind::Local(local), .. })) => {
                get_name(err, &local.pat.kind)
            }
            // Different to previous arm because one is `&hir::Local` and the other
            // is `P<hir::Local>`.
            Some(hir::Node::Local(local)) => get_name(err, &local.pat.kind),
            _ => None,
        }
    }

    /// We tried to apply the bound to an `fn` or closure. Check whether calling it would
    /// evaluate to a type that *would* satisfy the trait binding. If it would, suggest calling
    /// it: `bar(foo)` → `bar(foo())`. This case is *very* likely to be hit if `foo` is `async`.
    fn suggest_fn_call(
        &self,
        obligation: &PredicateObligation<'tcx>,
        err: &mut Diagnostic,
        trait_pred: ty::PolyTraitPredicate<'tcx>,
    ) -> bool {
        if let ty::PredicateKind::Trait(trait_pred) = obligation.predicate.kind().skip_binder()
            && Some(trait_pred.def_id()) == self.tcx.lang_items().sized_trait()
        {
            // Don't suggest calling to turn an unsized type into a sized type
            return false;
        }

        // This is duplicated from `extract_callable_info` in typeck, which
        // relies on autoderef, so we can't use it here.
        let found = trait_pred.self_ty().skip_binder().peel_refs();
        let Some((def_id_or_name, output, inputs)) = (match *found.kind()
        {
            ty::FnPtr(fn_sig) => {
                Some((DefIdOrName::Name("function pointer"), fn_sig.output(), fn_sig.inputs()))
            }
            ty::FnDef(def_id, _) => {
                let fn_sig = found.fn_sig(self.tcx);
                Some((DefIdOrName::DefId(def_id), fn_sig.output(), fn_sig.inputs()))
            }
            ty::Closure(def_id, substs) => {
                let fn_sig = substs.as_closure().sig();
                Some((
                    DefIdOrName::DefId(def_id),
                    fn_sig.output(),
                    fn_sig.inputs().map_bound(|inputs| &inputs[1..]),
                ))
            }
            ty::Opaque(def_id, substs) => {
                self.tcx.bound_item_bounds(def_id).subst(self.tcx, substs).iter().find_map(|pred| {
                    if let ty::PredicateKind::Projection(proj) = pred.kind().skip_binder()
                    && Some(proj.projection_ty.item_def_id) == self.tcx.lang_items().fn_once_output()
                    // args tuple will always be substs[1]
                    && let ty::Tuple(args) = proj.projection_ty.substs.type_at(1).kind()
                    {
                        Some((
                            DefIdOrName::DefId(def_id),
                            pred.kind().rebind(proj.term.ty().unwrap()),
                            pred.kind().rebind(args.as_slice()),
                        ))
                    } else {
                        None
                    }
                })
            }
            ty::Dynamic(data, _, ty::Dyn) => {
                data.iter().find_map(|pred| {
                    if let ty::ExistentialPredicate::Projection(proj) = pred.skip_binder()
                    && Some(proj.item_def_id) == self.tcx.lang_items().fn_once_output()
                    // for existential projection, substs are shifted over by 1
                    && let ty::Tuple(args) = proj.substs.type_at(0).kind()
                    {
                        Some((
                            DefIdOrName::Name("trait object"),
                            pred.rebind(proj.term.ty().unwrap()),
                            pred.rebind(args.as_slice()),
                        ))
                    } else {
                        None
                    }
                })
            }
            ty::Param(_) => {
                obligation.param_env.caller_bounds().iter().find_map(|pred| {
                    if let ty::PredicateKind::Projection(proj) = pred.kind().skip_binder()
                    && Some(proj.projection_ty.item_def_id) == self.tcx.lang_items().fn_once_output()
                    && proj.projection_ty.self_ty() == found
                    // args tuple will always be substs[1]
                    && let ty::Tuple(args) = proj.projection_ty.substs.type_at(1).kind()
                    {
                        Some((
                            DefIdOrName::Name("type parameter"),
                            pred.kind().rebind(proj.term.ty().unwrap()),
                            pred.kind().rebind(args.as_slice()),
                        ))
                    } else {
                        None
                    }
                })
            }
            _ => None,
        }) else { return false; };
        let output = self.replace_bound_vars_with_fresh_vars(
            obligation.cause.span,
            LateBoundRegionConversionTime::FnCall,
            output,
        );
        let inputs = inputs.skip_binder().iter().map(|ty| {
            self.replace_bound_vars_with_fresh_vars(
                obligation.cause.span,
                LateBoundRegionConversionTime::FnCall,
                inputs.rebind(*ty),
            )
        });

        // Remapping bound vars here
        let trait_pred_and_self = trait_pred.map_bound(|trait_pred| (trait_pred, output));

        let new_obligation =
            self.mk_trait_obligation_with_new_self_ty(obligation.param_env, trait_pred_and_self);
        if !self.predicate_must_hold_modulo_regions(&new_obligation) {
            return false;
        }

        // Get the name of the callable and the arguments to be used in the suggestion.
        let hir = self.tcx.hir();

        let msg = match def_id_or_name {
            DefIdOrName::DefId(def_id) => match self.tcx.def_kind(def_id) {
                DefKind::Ctor(CtorOf::Struct, _) => {
                    "use parentheses to construct this tuple struct".to_string()
                }
                DefKind::Ctor(CtorOf::Variant, _) => {
                    "use parentheses to construct this tuple variant".to_string()
                }
                kind => format!("use parentheses to call this {}", kind.descr(def_id)),
            },
            DefIdOrName::Name(name) => format!("use parentheses to call this {name}"),
        };

        let args = inputs
            .map(|ty| {
                if ty.is_suggestable(self.tcx, false) {
                    format!("/* {ty} */")
                } else {
                    "/* value */".to_string()
                }
            })
            .collect::<Vec<_>>()
            .join(", ");

        if matches!(obligation.cause.code(), ObligationCauseCode::FunctionArgumentObligation { .. })
            && obligation.cause.span.can_be_used_for_suggestions()
        {
            // When the obligation error has been ensured to have been caused by
            // an argument, the `obligation.cause.span` points at the expression
            // of the argument, so we can provide a suggestion. Otherwise, we give
            // a more general note.
            err.span_suggestion_verbose(
                obligation.cause.span.shrink_to_hi(),
                &msg,
                format!("({args})"),
                Applicability::HasPlaceholders,
            );
        } else if let DefIdOrName::DefId(def_id) = def_id_or_name {
            let name = match hir.get_if_local(def_id) {
                Some(hir::Node::Expr(hir::Expr {
                    kind: hir::ExprKind::Closure(hir::Closure { fn_decl_span, .. }),
                    ..
                })) => {
                    err.span_label(*fn_decl_span, "consider calling this closure");
                    let Some(name) = self.get_closure_name(def_id, err, &msg) else {
                        return false;
                    };
                    name.to_string()
                }
                Some(hir::Node::Item(hir::Item { ident, kind: hir::ItemKind::Fn(..), .. })) => {
                    err.span_label(ident.span, "consider calling this function");
                    ident.to_string()
                }
                Some(hir::Node::Ctor(..)) => {
                    let name = self.tcx.def_path_str(def_id);
                    err.span_label(
                        self.tcx.def_span(def_id),
                        format!("consider calling the constructor for `{}`", name),
                    );
                    name
                }
                _ => return false,
            };
            err.help(&format!("{msg}: `{name}({args})`"));
        }
        true
    }

    fn suggest_add_reference_to_arg(
        &self,
        obligation: &PredicateObligation<'tcx>,
        err: &mut Diagnostic,
        poly_trait_pred: ty::PolyTraitPredicate<'tcx>,
        has_custom_message: bool,
    ) -> bool {
        let span = obligation.cause.span;

        let code = if let ObligationCauseCode::FunctionArgumentObligation { parent_code, .. } =
            obligation.cause.code()
        {
            &parent_code
        } else if let ObligationCauseCode::ItemObligation(_)
        | ObligationCauseCode::ExprItemObligation(..) = obligation.cause.code()
        {
            obligation.cause.code()
        } else if let ExpnKind::Desugaring(DesugaringKind::ForLoop) =
            span.ctxt().outer_expn_data().kind
        {
            obligation.cause.code()
        } else {
            return false;
        };

        // List of traits for which it would be nonsensical to suggest borrowing.
        // For instance, immutable references are always Copy, so suggesting to
        // borrow would always succeed, but it's probably not what the user wanted.
        let mut never_suggest_borrow: Vec<_> =
            [LangItem::Copy, LangItem::Clone, LangItem::Unpin, LangItem::Sized]
                .iter()
                .filter_map(|lang_item| self.tcx.lang_items().require(*lang_item).ok())
                .collect();

        if let Some(def_id) = self.tcx.get_diagnostic_item(sym::Send) {
            never_suggest_borrow.push(def_id);
        }

        let param_env = obligation.param_env;

        // Try to apply the original trait binding obligation by borrowing.
        let mut try_borrowing = |old_pred: ty::PolyTraitPredicate<'tcx>,
                                 blacklist: &[DefId]|
         -> bool {
            if blacklist.contains(&old_pred.def_id()) {
                return false;
            }
            // We map bounds to `&T` and `&mut T`
            let trait_pred_and_imm_ref = old_pred.map_bound(|trait_pred| {
                (
                    trait_pred,
                    self.tcx.mk_imm_ref(self.tcx.lifetimes.re_static, trait_pred.self_ty()),
                )
            });
            let trait_pred_and_mut_ref = old_pred.map_bound(|trait_pred| {
                (
                    trait_pred,
                    self.tcx.mk_mut_ref(self.tcx.lifetimes.re_static, trait_pred.self_ty()),
                )
            });

            let mk_result = |trait_pred_and_new_ty| {
                let obligation =
                    self.mk_trait_obligation_with_new_self_ty(param_env, trait_pred_and_new_ty);
                self.predicate_must_hold_modulo_regions(&obligation)
            };
            let imm_ref_self_ty_satisfies_pred = mk_result(trait_pred_and_imm_ref);
            let mut_ref_self_ty_satisfies_pred = mk_result(trait_pred_and_mut_ref);

            let (ref_inner_ty_satisfies_pred, ref_inner_ty_mut) =
                if let ObligationCauseCode::ItemObligation(_) | ObligationCauseCode::ExprItemObligation(..) = obligation.cause.code()
                    && let ty::Ref(_, ty, mutability) = old_pred.self_ty().skip_binder().kind()
                {
                    (
                        mk_result(old_pred.map_bound(|trait_pred| (trait_pred, *ty))),
                        matches!(mutability, hir::Mutability::Mut),
                    )
                } else {
                    (false, false)
                };

            if imm_ref_self_ty_satisfies_pred
                || mut_ref_self_ty_satisfies_pred
                || ref_inner_ty_satisfies_pred
            {
                if let Ok(snippet) = self.tcx.sess.source_map().span_to_snippet(span) {
                    // We don't want a borrowing suggestion on the fields in structs,
                    // ```
                    // struct Foo {
                    //  the_foos: Vec<Foo>
                    // }
                    // ```
                    if !matches!(
                        span.ctxt().outer_expn_data().kind,
                        ExpnKind::Root | ExpnKind::Desugaring(DesugaringKind::ForLoop)
                    ) {
                        return false;
                    }
                    if snippet.starts_with('&') {
                        // This is already a literal borrow and the obligation is failing
                        // somewhere else in the obligation chain. Do not suggest non-sense.
                        return false;
                    }
                    // We have a very specific type of error, where just borrowing this argument
                    // might solve the problem. In cases like this, the important part is the
                    // original type obligation, not the last one that failed, which is arbitrary.
                    // Because of this, we modify the error to refer to the original obligation and
                    // return early in the caller.

                    let msg = format!("the trait bound `{}` is not satisfied", old_pred);
                    if has_custom_message {
                        err.note(&msg);
                    } else {
                        err.message =
                            vec![(rustc_errors::DiagnosticMessage::Str(msg), Style::NoStyle)];
                    }
                    err.span_label(
                        span,
                        format!(
                            "the trait `{}` is not implemented for `{}`",
                            old_pred.print_modifiers_and_trait_path(),
                            old_pred.self_ty().skip_binder(),
                        ),
                    );

                    if imm_ref_self_ty_satisfies_pred && mut_ref_self_ty_satisfies_pred {
                        err.span_suggestions(
                            span.shrink_to_lo(),
                            "consider borrowing here",
                            ["&".to_string(), "&mut ".to_string()].into_iter(),
                            Applicability::MaybeIncorrect,
                        );
                    } else {
                        let is_mut = mut_ref_self_ty_satisfies_pred || ref_inner_ty_mut;
                        err.span_suggestion_verbose(
                            span.shrink_to_lo(),
                            &format!(
                                "consider{} borrowing here",
                                if is_mut { " mutably" } else { "" }
                            ),
                            format!("&{}", if is_mut { "mut " } else { "" }),
                            Applicability::MaybeIncorrect,
                        );
                    }
                    return true;
                }
            }
            return false;
        };

        if let ObligationCauseCode::ImplDerivedObligation(cause) = &*code {
            try_borrowing(cause.derived.parent_trait_pred, &[])
        } else if let ObligationCauseCode::BindingObligation(_, _)
        | ObligationCauseCode::ItemObligation(_)
        | ObligationCauseCode::ExprItemObligation(..)
        | ObligationCauseCode::ExprBindingObligation(..) = code
        {
            try_borrowing(poly_trait_pred, &never_suggest_borrow)
        } else {
            false
        }
    }

    // Suggest borrowing the type
    fn suggest_borrowing_for_object_cast(
        &self,
        err: &mut Diagnostic,
        obligation: &PredicateObligation<'tcx>,
        self_ty: Ty<'tcx>,
        object_ty: Ty<'tcx>,
    ) {
        let ty::Dynamic(predicates, _, ty::Dyn) = object_ty.kind() else { return; };
        let self_ref_ty = self.tcx.mk_imm_ref(self.tcx.lifetimes.re_erased, self_ty);

        for predicate in predicates.iter() {
            if !self.predicate_must_hold_modulo_regions(
                &obligation.with(predicate.with_self_ty(self.tcx, self_ref_ty)),
            ) {
                return;
            }
        }

        err.span_suggestion(
            obligation.cause.span.shrink_to_lo(),
            &format!(
                "consider borrowing the value, since `&{self_ty}` can be coerced into `{object_ty}`"
            ),
            "&",
            Applicability::MaybeIncorrect,
        );
    }

    /// Whenever references are used by mistake, like `for (i, e) in &vec.iter().enumerate()`,
    /// suggest removing these references until we reach a type that implements the trait.
    fn suggest_remove_reference(
        &self,
        obligation: &PredicateObligation<'tcx>,
        err: &mut Diagnostic,
        trait_pred: ty::PolyTraitPredicate<'tcx>,
    ) -> bool {
        let span = obligation.cause.span;

        let mut suggested = false;
        if let Ok(snippet) = self.tcx.sess.source_map().span_to_snippet(span) {
            let refs_number =
                snippet.chars().filter(|c| !c.is_whitespace()).take_while(|c| *c == '&').count();
            if let Some('\'') = snippet.chars().filter(|c| !c.is_whitespace()).nth(refs_number) {
                // Do not suggest removal of borrow from type arguments.
                return false;
            }

            // Skipping binder here, remapping below
            let mut suggested_ty = trait_pred.self_ty().skip_binder();

            for refs_remaining in 0..refs_number {
                let ty::Ref(_, inner_ty, _) = suggested_ty.kind() else {
                    break;
                };
                suggested_ty = *inner_ty;

                // Remapping bound vars here
                let trait_pred_and_suggested_ty =
                    trait_pred.map_bound(|trait_pred| (trait_pred, suggested_ty));

                let new_obligation = self.mk_trait_obligation_with_new_self_ty(
                    obligation.param_env,
                    trait_pred_and_suggested_ty,
                );

                if self.predicate_may_hold(&new_obligation) {
                    let sp = self
                        .tcx
                        .sess
                        .source_map()
                        .span_take_while(span, |c| c.is_whitespace() || *c == '&');

                    let remove_refs = refs_remaining + 1;

                    let msg = if remove_refs == 1 {
                        "consider removing the leading `&`-reference".to_string()
                    } else {
                        format!("consider removing {} leading `&`-references", remove_refs)
                    };

                    err.span_suggestion_short(sp, &msg, "", Applicability::MachineApplicable);
                    suggested = true;
                    break;
                }
            }
        }
        suggested
    }

    fn suggest_remove_await(&self, obligation: &PredicateObligation<'tcx>, err: &mut Diagnostic) {
        let span = obligation.cause.span;

        if let ObligationCauseCode::AwaitableExpr(hir_id) = obligation.cause.code().peel_derives() {
            let hir = self.tcx.hir();
            if let Some(node) = hir_id.and_then(|hir_id| hir.find(hir_id)) {
                if let hir::Node::Expr(expr) = node {
                    // FIXME: use `obligation.predicate.kind()...trait_ref.self_ty()` to see if we have `()`
                    // and if not maybe suggest doing something else? If we kept the expression around we
                    // could also check if it is an fn call (very likely) and suggest changing *that*, if
                    // it is from the local crate.
                    err.span_suggestion(
                        span,
                        "remove the `.await`",
                        "",
                        Applicability::MachineApplicable,
                    );
                    // FIXME: account for associated `async fn`s.
                    if let hir::Expr { span, kind: hir::ExprKind::Call(base, _), .. } = expr {
                        if let ty::PredicateKind::Trait(pred) =
                            obligation.predicate.kind().skip_binder()
                        {
                            err.span_label(
                                *span,
                                &format!("this call returns `{}`", pred.self_ty()),
                            );
                        }
                        if let Some(typeck_results) =
                            self.in_progress_typeck_results.map(|t| t.borrow())
                            && let ty = typeck_results.expr_ty_adjusted(base)
                            && let ty::FnDef(def_id, _substs) = ty.kind()
                            && let Some(hir::Node::Item(hir::Item { ident, span, vis_span, .. })) =
                                hir.get_if_local(*def_id)
                        {
                            let msg = format!(
                                "alternatively, consider making `fn {}` asynchronous",
                                ident
                            );
                            if vis_span.is_empty() {
                                err.span_suggestion_verbose(
                                    span.shrink_to_lo(),
                                    &msg,
                                    "async ",
                                    Applicability::MaybeIncorrect,
                                );
                            } else {
                                err.span_suggestion_verbose(
                                    vis_span.shrink_to_hi(),
                                    &msg,
                                    " async",
                                    Applicability::MaybeIncorrect,
                                );
                            }
                        }
                    }
                }
            }
        }
    }

    /// Check if the trait bound is implemented for a different mutability and note it in the
    /// final error.
    fn suggest_change_mut(
        &self,
        obligation: &PredicateObligation<'tcx>,
        err: &mut Diagnostic,
        trait_pred: ty::PolyTraitPredicate<'tcx>,
    ) {
        let points_at_arg = matches!(
            obligation.cause.code(),
            ObligationCauseCode::FunctionArgumentObligation { .. },
        );

        let span = obligation.cause.span;
        if let Ok(snippet) = self.tcx.sess.source_map().span_to_snippet(span) {
            let refs_number =
                snippet.chars().filter(|c| !c.is_whitespace()).take_while(|c| *c == '&').count();
            if let Some('\'') = snippet.chars().filter(|c| !c.is_whitespace()).nth(refs_number) {
                // Do not suggest removal of borrow from type arguments.
                return;
            }
            let trait_pred = self.resolve_vars_if_possible(trait_pred);
            if trait_pred.has_infer_types_or_consts() {
                // Do not ICE while trying to find if a reborrow would succeed on a trait with
                // unresolved bindings.
                return;
            }

            // Skipping binder here, remapping below
            if let ty::Ref(region, t_type, mutability) = *trait_pred.skip_binder().self_ty().kind()
            {
                let suggested_ty = match mutability {
                    hir::Mutability::Mut => self.tcx.mk_imm_ref(region, t_type),
                    hir::Mutability::Not => self.tcx.mk_mut_ref(region, t_type),
                };

                // Remapping bound vars here
                let trait_pred_and_suggested_ty =
                    trait_pred.map_bound(|trait_pred| (trait_pred, suggested_ty));

                let new_obligation = self.mk_trait_obligation_with_new_self_ty(
                    obligation.param_env,
                    trait_pred_and_suggested_ty,
                );
                let suggested_ty_would_satisfy_obligation = self
                    .evaluate_obligation_no_overflow(&new_obligation)
                    .must_apply_modulo_regions();
                if suggested_ty_would_satisfy_obligation {
                    let sp = self
                        .tcx
                        .sess
                        .source_map()
                        .span_take_while(span, |c| c.is_whitespace() || *c == '&');
                    if points_at_arg && mutability == hir::Mutability::Not && refs_number > 0 {
                        err.span_suggestion_verbose(
                            sp,
                            "consider changing this borrow's mutability",
                            "&mut ",
                            Applicability::MachineApplicable,
                        );
                    } else {
                        err.note(&format!(
                            "`{}` is implemented for `{:?}`, but not for `{:?}`",
                            trait_pred.print_modifiers_and_trait_path(),
                            suggested_ty,
                            trait_pred.skip_binder().self_ty(),
                        ));
                    }
                }
            }
        }
    }

    fn suggest_semicolon_removal(
        &self,
        obligation: &PredicateObligation<'tcx>,
        err: &mut Diagnostic,
        span: Span,
        trait_pred: ty::PolyTraitPredicate<'tcx>,
    ) -> bool {
        let hir = self.tcx.hir();
        let parent_node = hir.get_parent_node(obligation.cause.body_id);
        let node = hir.find(parent_node);
        if let Some(hir::Node::Item(hir::Item { kind: hir::ItemKind::Fn(sig, _, body_id), .. })) = node
            && let hir::ExprKind::Block(blk, _) = &hir.body(*body_id).value.kind
            && sig.decl.output.span().overlaps(span)
            && blk.expr.is_none()
            && trait_pred.self_ty().skip_binder().is_unit()
            && let Some(stmt) = blk.stmts.last()
            && let hir::StmtKind::Semi(expr) = stmt.kind
            // Only suggest this if the expression behind the semicolon implements the predicate
            && let Some(typeck_results) = self.in_progress_typeck_results
            && let Some(ty) = typeck_results.borrow().expr_ty_opt(expr)
            && self.predicate_may_hold(&self.mk_trait_obligation_with_new_self_ty(
                obligation.param_env, trait_pred.map_bound(|trait_pred| (trait_pred, ty))
            ))
        {
            err.span_label(
                expr.span,
                &format!(
                    "this expression has type `{}`, which implements `{}`",
                    ty,
                    trait_pred.print_modifiers_and_trait_path()
                )
            );
            err.span_suggestion(
                self.tcx.sess.source_map().end_point(stmt.span),
                "remove this semicolon",
                "",
                Applicability::MachineApplicable
            );
            return true;
        }
        false
    }

    fn return_type_span(&self, obligation: &PredicateObligation<'tcx>) -> Option<Span> {
        let hir = self.tcx.hir();
        let parent_node = hir.get_parent_node(obligation.cause.body_id);
        let Some(hir::Node::Item(hir::Item { kind: hir::ItemKind::Fn(sig, ..), .. })) = hir.find(parent_node) else {
            return None;
        };

        if let hir::FnRetTy::Return(ret_ty) = sig.decl.output { Some(ret_ty.span) } else { None }
    }

    /// If all conditions are met to identify a returned `dyn Trait`, suggest using `impl Trait` if
    /// applicable and signal that the error has been expanded appropriately and needs to be
    /// emitted.
    fn suggest_impl_trait(
        &self,
        err: &mut Diagnostic,
        span: Span,
        obligation: &PredicateObligation<'tcx>,
        trait_pred: ty::PolyTraitPredicate<'tcx>,
    ) -> bool {
        match obligation.cause.code().peel_derives() {
            // Only suggest `impl Trait` if the return type is unsized because it is `dyn Trait`.
            ObligationCauseCode::SizedReturnType => {}
            _ => return false,
        }

        let hir = self.tcx.hir();
        let fn_hir_id = hir.get_parent_node(obligation.cause.body_id);
        let node = hir.find(fn_hir_id);
        let Some(hir::Node::Item(hir::Item {
            kind: hir::ItemKind::Fn(sig, _, body_id),
            ..
        })) = node
        else {
            return false;
        };
        let body = hir.body(*body_id);
        let trait_pred = self.resolve_vars_if_possible(trait_pred);
        let ty = trait_pred.skip_binder().self_ty();
        let is_object_safe = match ty.kind() {
            ty::Dynamic(predicates, _, ty::Dyn) => {
                // If the `dyn Trait` is not object safe, do not suggest `Box<dyn Trait>`.
                predicates
                    .principal_def_id()
                    .map_or(true, |def_id| self.tcx.object_safety_violations(def_id).is_empty())
            }
            // We only want to suggest `impl Trait` to `dyn Trait`s.
            // For example, `fn foo() -> str` needs to be filtered out.
            _ => return false,
        };

        let hir::FnRetTy::Return(ret_ty) = sig.decl.output else {
            return false;
        };

        // Use `TypeVisitor` instead of the output type directly to find the span of `ty` for
        // cases like `fn foo() -> (dyn Trait, i32) {}`.
        // Recursively look for `TraitObject` types and if there's only one, use that span to
        // suggest `impl Trait`.

        // Visit to make sure there's a single `return` type to suggest `impl Trait`,
        // otherwise suggest using `Box<dyn Trait>` or an enum.
        let mut visitor = ReturnsVisitor::default();
        visitor.visit_body(&body);

        let typeck_results = self.in_progress_typeck_results.map(|t| t.borrow()).unwrap();
        let Some(liberated_sig) = typeck_results.liberated_fn_sigs().get(fn_hir_id).copied() else { return false; };

        let ret_types = visitor
            .returns
            .iter()
            .filter_map(|expr| Some((expr.span, typeck_results.node_type_opt(expr.hir_id)?)))
            .map(|(expr_span, ty)| (expr_span, self.resolve_vars_if_possible(ty)));
        let (last_ty, all_returns_have_same_type, only_never_return) = ret_types.clone().fold(
            (None, true, true),
            |(last_ty, mut same, only_never_return): (std::option::Option<Ty<'_>>, bool, bool),
             (_, ty)| {
                let ty = self.resolve_vars_if_possible(ty);
                same &=
                    !matches!(ty.kind(), ty::Error(_))
                        && last_ty.map_or(true, |last_ty| {
                            // FIXME: ideally we would use `can_coerce` here instead, but `typeck` comes
                            // *after* in the dependency graph.
                            match (ty.kind(), last_ty.kind()) {
                                (Infer(InferTy::IntVar(_)), Infer(InferTy::IntVar(_)))
                                | (Infer(InferTy::FloatVar(_)), Infer(InferTy::FloatVar(_)))
                                | (Infer(InferTy::FreshIntTy(_)), Infer(InferTy::FreshIntTy(_)))
                                | (
                                    Infer(InferTy::FreshFloatTy(_)),
                                    Infer(InferTy::FreshFloatTy(_)),
                                ) => true,
                                _ => ty == last_ty,
                            }
                        });
                (Some(ty), same, only_never_return && matches!(ty.kind(), ty::Never))
            },
        );
        let mut spans_and_needs_box = vec![];

        match liberated_sig.output().kind() {
            ty::Dynamic(predicates, _, _) => {
                let cause = ObligationCause::misc(ret_ty.span, fn_hir_id);
                let param_env = ty::ParamEnv::empty();

                if !only_never_return {
                    for (expr_span, return_ty) in ret_types {
                        let self_ty_satisfies_dyn_predicates = |self_ty| {
                            predicates.iter().all(|predicate| {
                                let pred = predicate.with_self_ty(self.tcx, self_ty);
                                let obl = Obligation::new(cause.clone(), param_env, pred);
                                self.predicate_may_hold(&obl)
                            })
                        };

                        if let ty::Adt(def, substs) = return_ty.kind()
                            && def.is_box()
                            && self_ty_satisfies_dyn_predicates(substs.type_at(0))
                        {
                            spans_and_needs_box.push((expr_span, false));
                        } else if self_ty_satisfies_dyn_predicates(return_ty) {
                            spans_and_needs_box.push((expr_span, true));
                        } else {
                            return false;
                        }
                    }
                }
            }
            _ => return false,
        };

        let sm = self.tcx.sess.source_map();
        if !ret_ty.span.overlaps(span) {
            return false;
        }
        let snippet = if let hir::TyKind::TraitObject(..) = ret_ty.kind {
            if let Ok(snippet) = sm.span_to_snippet(ret_ty.span) {
                snippet
            } else {
                return false;
            }
        } else {
            // Substitute the type, so we can print a fixup given `type Alias = dyn Trait`
            let name = liberated_sig.output().to_string();
            let name =
                name.strip_prefix('(').and_then(|name| name.strip_suffix(')')).unwrap_or(&name);
            if !name.starts_with("dyn ") {
                return false;
            }
            name.to_owned()
        };

        err.code(error_code!(E0746));
        err.set_primary_message("return type cannot have an unboxed trait object");
        err.children.clear();
        let impl_trait_msg = "for information on `impl Trait`, see \
            <https://doc.rust-lang.org/book/ch10-02-traits.html\
            #returning-types-that-implement-traits>";
        let trait_obj_msg = "for information on trait objects, see \
            <https://doc.rust-lang.org/book/ch17-02-trait-objects.html\
            #using-trait-objects-that-allow-for-values-of-different-types>";

        let has_dyn = snippet.split_whitespace().next().map_or(false, |s| s == "dyn");
        let trait_obj = if has_dyn { &snippet[4..] } else { &snippet };
        if only_never_return {
            // No return paths, probably using `panic!()` or similar.
            // Suggest `-> T`, `-> impl Trait`, and if `Trait` is object safe, `-> Box<dyn Trait>`.
            suggest_trait_object_return_type_alternatives(
                err,
                ret_ty.span,
                trait_obj,
                is_object_safe,
            );
        } else if let (Some(last_ty), true) = (last_ty, all_returns_have_same_type) {
            // Suggest `-> impl Trait`.
            err.span_suggestion(
                ret_ty.span,
                &format!(
                    "use `impl {1}` as the return type, as all return paths are of type `{}`, \
                     which implements `{1}`",
                    last_ty, trait_obj,
                ),
                format!("impl {}", trait_obj),
                Applicability::MachineApplicable,
            );
            err.note(impl_trait_msg);
        } else {
            if is_object_safe {
                // Suggest `-> Box<dyn Trait>` and `Box::new(returned_value)`.
                err.multipart_suggestion(
                    "return a boxed trait object instead",
                    vec![
                        (ret_ty.span.shrink_to_lo(), "Box<".to_string()),
                        (span.shrink_to_hi(), ">".to_string()),
                    ],
                    Applicability::MaybeIncorrect,
                );
                for (span, needs_box) in spans_and_needs_box {
                    if needs_box {
                        err.multipart_suggestion(
                            "... and box this value",
                            vec![
                                (span.shrink_to_lo(), "Box::new(".to_string()),
                                (span.shrink_to_hi(), ")".to_string()),
                            ],
                            Applicability::MaybeIncorrect,
                        );
                    }
                }
            } else {
                // This is currently not possible to trigger because E0038 takes precedence, but
                // leave it in for completeness in case anything changes in an earlier stage.
                err.note(&format!(
                    "if trait `{}` were object-safe, you could return a trait object",
                    trait_obj,
                ));
            }
            err.note(trait_obj_msg);
            err.note(&format!(
                "if all the returned values were of the same type you could use `impl {}` as the \
                 return type",
                trait_obj,
            ));
            err.note(impl_trait_msg);
            err.note("you can create a new `enum` with a variant for each returned type");
        }
        true
    }

    fn point_at_returns_when_relevant(
        &self,
        err: &mut Diagnostic,
        obligation: &PredicateObligation<'tcx>,
    ) {
        match obligation.cause.code().peel_derives() {
            ObligationCauseCode::SizedReturnType => {}
            _ => return,
        }

        let hir = self.tcx.hir();
        let parent_node = hir.get_parent_node(obligation.cause.body_id);
        let node = hir.find(parent_node);
        if let Some(hir::Node::Item(hir::Item { kind: hir::ItemKind::Fn(_, _, body_id), .. })) =
            node
        {
            let body = hir.body(*body_id);
            // Point at all the `return`s in the function as they have failed trait bounds.
            let mut visitor = ReturnsVisitor::default();
            visitor.visit_body(&body);
            let typeck_results = self.in_progress_typeck_results.map(|t| t.borrow()).unwrap();
            for expr in &visitor.returns {
                if let Some(returned_ty) = typeck_results.node_type_opt(expr.hir_id) {
                    let ty = self.resolve_vars_if_possible(returned_ty);
                    err.span_label(expr.span, &format!("this returned value is of type `{}`", ty));
                }
            }
        }
    }

    fn report_closure_arg_mismatch(
        &self,
        span: Span,
        found_span: Option<Span>,
        found: ty::PolyTraitRef<'tcx>,
        expected: ty::PolyTraitRef<'tcx>,
    ) -> DiagnosticBuilder<'tcx, ErrorGuaranteed> {
        pub(crate) fn build_fn_sig_ty<'tcx>(
            infcx: &InferCtxt<'_, 'tcx>,
            trait_ref: ty::PolyTraitRef<'tcx>,
        ) -> Ty<'tcx> {
            let inputs = trait_ref.skip_binder().substs.type_at(1);
            let sig = match inputs.kind() {
                ty::Tuple(inputs)
                    if infcx.tcx.fn_trait_kind_from_lang_item(trait_ref.def_id()).is_some() =>
                {
                    infcx.tcx.mk_fn_sig(
                        inputs.iter(),
                        infcx.next_ty_var(TypeVariableOrigin {
                            span: DUMMY_SP,
                            kind: TypeVariableOriginKind::MiscVariable,
                        }),
                        false,
                        hir::Unsafety::Normal,
                        abi::Abi::Rust,
                    )
                }
                _ => infcx.tcx.mk_fn_sig(
                    std::iter::once(inputs),
                    infcx.next_ty_var(TypeVariableOrigin {
                        span: DUMMY_SP,
                        kind: TypeVariableOriginKind::MiscVariable,
                    }),
                    false,
                    hir::Unsafety::Normal,
                    abi::Abi::Rust,
                ),
            };

            infcx.tcx.mk_fn_ptr(trait_ref.rebind(sig))
        }

        let argument_kind = match expected.skip_binder().self_ty().kind() {
            ty::Closure(..) => "closure",
            ty::Generator(..) => "generator",
            _ => "function",
        };
        let mut err = struct_span_err!(
            self.tcx.sess,
            span,
            E0631,
            "type mismatch in {argument_kind} arguments",
        );

        err.span_label(span, "expected due to this");

        let found_span = found_span.unwrap_or(span);
        err.span_label(found_span, "found signature defined here");

        let expected = build_fn_sig_ty(self, expected);
        let found = build_fn_sig_ty(self, found);

        let (expected_str, found_str) = self.cmp(expected, found);

        let signature_kind = format!("{argument_kind} signature");
        err.note_expected_found(&signature_kind, expected_str, &signature_kind, found_str);

        err
    }

    fn suggest_fully_qualified_path(
        &self,
        err: &mut Diagnostic,
        item_def_id: DefId,
        span: Span,
        trait_ref: DefId,
    ) {
        if let Some(assoc_item) = self.tcx.opt_associated_item(item_def_id) {
            if let ty::AssocKind::Const | ty::AssocKind::Type = assoc_item.kind {
                err.note(&format!(
                    "{}s cannot be accessed directly on a `trait`, they can only be \
                        accessed through a specific `impl`",
                    assoc_item.kind.as_def_kind().descr(item_def_id)
                ));
                err.span_suggestion(
                    span,
                    "use the fully qualified path to an implementation",
                    format!("<Type as {}>::{}", self.tcx.def_path_str(trait_ref), assoc_item.name),
                    Applicability::HasPlaceholders,
                );
            }
        }
    }

    /// Adds an async-await specific note to the diagnostic when the future does not implement
    /// an auto trait because of a captured type.
    ///
    /// ```text
    /// note: future does not implement `Qux` as this value is used across an await
    ///   --> $DIR/issue-64130-3-other.rs:17:5
    ///    |
    /// LL |     let x = Foo;
    ///    |         - has type `Foo`
    /// LL |     baz().await;
    ///    |     ^^^^^^^^^^^ await occurs here, with `x` maybe used later
    /// LL | }
    ///    | - `x` is later dropped here
    /// ```
    ///
    /// When the diagnostic does not implement `Send` or `Sync` specifically, then the diagnostic
    /// is "replaced" with a different message and a more specific error.
    ///
    /// ```text
    /// error: future cannot be sent between threads safely
    ///   --> $DIR/issue-64130-2-send.rs:21:5
    ///    |
    /// LL | fn is_send<T: Send>(t: T) { }
    ///    |               ---- required by this bound in `is_send`
    /// ...
    /// LL |     is_send(bar());
    ///    |     ^^^^^^^ future returned by `bar` is not send
    ///    |
    ///    = help: within `impl std::future::Future`, the trait `std::marker::Send` is not
    ///            implemented for `Foo`
    /// note: future is not send as this value is used across an await
    ///   --> $DIR/issue-64130-2-send.rs:15:5
    ///    |
    /// LL |     let x = Foo;
    ///    |         - has type `Foo`
    /// LL |     baz().await;
    ///    |     ^^^^^^^^^^^ await occurs here, with `x` maybe used later
    /// LL | }
    ///    | - `x` is later dropped here
    /// ```
    ///
    /// Returns `true` if an async-await specific note was added to the diagnostic.
    #[instrument(level = "debug", skip_all, fields(?obligation.predicate, ?obligation.cause.span))]
    fn maybe_note_obligation_cause_for_async_await(
        &self,
        err: &mut Diagnostic,
        obligation: &PredicateObligation<'tcx>,
    ) -> bool {
        let hir = self.tcx.hir();

        // Attempt to detect an async-await error by looking at the obligation causes, looking
        // for a generator to be present.
        //
        // When a future does not implement a trait because of a captured type in one of the
        // generators somewhere in the call stack, then the result is a chain of obligations.
        //
        // Given an `async fn` A that calls an `async fn` B which captures a non-send type and that
        // future is passed as an argument to a function C which requires a `Send` type, then the
        // chain looks something like this:
        //
        // - `BuiltinDerivedObligation` with a generator witness (B)
        // - `BuiltinDerivedObligation` with a generator (B)
        // - `BuiltinDerivedObligation` with `std::future::GenFuture` (B)
        // - `BuiltinDerivedObligation` with `impl std::future::Future` (B)
        // - `BuiltinDerivedObligation` with `impl std::future::Future` (B)
        // - `BuiltinDerivedObligation` with a generator witness (A)
        // - `BuiltinDerivedObligation` with a generator (A)
        // - `BuiltinDerivedObligation` with `std::future::GenFuture` (A)
        // - `BuiltinDerivedObligation` with `impl std::future::Future` (A)
        // - `BuiltinDerivedObligation` with `impl std::future::Future` (A)
        // - `BindingObligation` with `impl_send (Send requirement)
        //
        // The first obligation in the chain is the most useful and has the generator that captured
        // the type. The last generator (`outer_generator` below) has information about where the
        // bound was introduced. At least one generator should be present for this diagnostic to be
        // modified.
        let (mut trait_ref, mut target_ty) = match obligation.predicate.kind().skip_binder() {
            ty::PredicateKind::Trait(p) => (Some(p), Some(p.self_ty())),
            _ => (None, None),
        };
        let mut generator = None;
        let mut outer_generator = None;
        let mut next_code = Some(obligation.cause.code());

        let mut seen_upvar_tys_infer_tuple = false;

        while let Some(code) = next_code {
            debug!(?code);
            match code {
                ObligationCauseCode::FunctionArgumentObligation { parent_code, .. } => {
                    next_code = Some(parent_code);
                }
                ObligationCauseCode::ImplDerivedObligation(cause) => {
                    let ty = cause.derived.parent_trait_pred.skip_binder().self_ty();
                    debug!(
                        parent_trait_ref = ?cause.derived.parent_trait_pred,
                        self_ty.kind = ?ty.kind(),
                        "ImplDerived",
                    );

                    match *ty.kind() {
                        ty::Generator(did, ..) => {
                            generator = generator.or(Some(did));
                            outer_generator = Some(did);
                        }
                        ty::GeneratorWitness(..) => {}
                        ty::Tuple(_) if !seen_upvar_tys_infer_tuple => {
                            // By introducing a tuple of upvar types into the chain of obligations
                            // of a generator, the first non-generator item is now the tuple itself,
                            // we shall ignore this.

                            seen_upvar_tys_infer_tuple = true;
                        }
                        _ if generator.is_none() => {
                            trait_ref = Some(cause.derived.parent_trait_pred.skip_binder());
                            target_ty = Some(ty);
                        }
                        _ => {}
                    }

                    next_code = Some(&cause.derived.parent_code);
                }
                ObligationCauseCode::DerivedObligation(derived_obligation)
                | ObligationCauseCode::BuiltinDerivedObligation(derived_obligation) => {
                    let ty = derived_obligation.parent_trait_pred.skip_binder().self_ty();
                    debug!(
                        parent_trait_ref = ?derived_obligation.parent_trait_pred,
                        self_ty.kind = ?ty.kind(),
                    );

                    match *ty.kind() {
                        ty::Generator(did, ..) => {
                            generator = generator.or(Some(did));
                            outer_generator = Some(did);
                        }
                        ty::GeneratorWitness(..) => {}
                        ty::Tuple(_) if !seen_upvar_tys_infer_tuple => {
                            // By introducing a tuple of upvar types into the chain of obligations
                            // of a generator, the first non-generator item is now the tuple itself,
                            // we shall ignore this.

                            seen_upvar_tys_infer_tuple = true;
                        }
                        _ if generator.is_none() => {
                            trait_ref = Some(derived_obligation.parent_trait_pred.skip_binder());
                            target_ty = Some(ty);
                        }
                        _ => {}
                    }

                    next_code = Some(&derived_obligation.parent_code);
                }
                _ => break,
            }
        }

        // Only continue if a generator was found.
        debug!(?generator, ?trait_ref, ?target_ty);
        let (Some(generator_did), Some(trait_ref), Some(target_ty)) = (generator, trait_ref, target_ty) else {
            return false;
        };

        let span = self.tcx.def_span(generator_did);

        let in_progress_typeck_results = self.in_progress_typeck_results.map(|t| t.borrow());
        let generator_did_root = self.tcx.typeck_root_def_id(generator_did);
        debug!(
            ?generator_did,
            ?generator_did_root,
            in_progress_typeck_results.hir_owner = ?in_progress_typeck_results.as_ref().map(|t| t.hir_owner),
            ?span,
        );

        let generator_body = generator_did
            .as_local()
            .and_then(|def_id| hir.maybe_body_owned_by(def_id))
            .map(|body_id| hir.body(body_id));
        let is_async = match generator_did.as_local() {
            Some(_) => generator_body
                .and_then(|body| body.generator_kind())
                .map(|generator_kind| matches!(generator_kind, hir::GeneratorKind::Async(..)))
                .unwrap_or(false),
            None => self
                .tcx
                .generator_kind(generator_did)
                .map(|generator_kind| matches!(generator_kind, hir::GeneratorKind::Async(..)))
                .unwrap_or(false),
        };
        let mut visitor = AwaitsVisitor::default();
        if let Some(body) = generator_body {
            visitor.visit_body(body);
        }
        debug!(awaits = ?visitor.awaits);

        // Look for a type inside the generator interior that matches the target type to get
        // a span.
        let target_ty_erased = self.tcx.erase_regions(target_ty);
        let ty_matches = |ty| -> bool {
            // Careful: the regions for types that appear in the
            // generator interior are not generally known, so we
            // want to erase them when comparing (and anyway,
            // `Send` and other bounds are generally unaffected by
            // the choice of region).  When erasing regions, we
            // also have to erase late-bound regions. This is
            // because the types that appear in the generator
            // interior generally contain "bound regions" to
            // represent regions that are part of the suspended
            // generator frame. Bound regions are preserved by
            // `erase_regions` and so we must also call
            // `erase_late_bound_regions`.
            let ty_erased = self.tcx.erase_late_bound_regions(ty);
            let ty_erased = self.tcx.erase_regions(ty_erased);
            let eq = ty_erased == target_ty_erased;
            debug!(?ty_erased, ?target_ty_erased, ?eq);
            eq
        };

        let mut interior_or_upvar_span = None;
        let mut interior_extra_info = None;

        // Get the typeck results from the infcx if the generator is the function we are currently
        // type-checking; otherwise, get them by performing a query.  This is needed to avoid
        // cycles. If we can't use resolved types because the generator comes from another crate,
        // we still provide a targeted error but without all the relevant spans.
        let generator_data: Option<GeneratorData<'tcx, '_>> = match &in_progress_typeck_results {
            Some(t) if t.hir_owner.to_def_id() == generator_did_root => {
                Some(GeneratorData::Local(&t))
            }
            _ if generator_did.is_local() => {
                Some(GeneratorData::Local(self.tcx.typeck(generator_did.expect_local())))
            }
            _ => self
                .tcx
                .generator_diagnostic_data(generator_did)
                .as_ref()
                .map(|generator_diag_data| GeneratorData::Foreign(generator_diag_data)),
        };

        if let Some(generator_data) = generator_data.as_ref() {
            interior_or_upvar_span =
                generator_data.try_get_upvar_span(&self, generator_did, ty_matches);

            // The generator interior types share the same binders
            if let Some(cause) =
                generator_data.get_generator_interior_types().skip_binder().iter().find(
                    |ty::GeneratorInteriorTypeCause { ty, .. }| {
                        ty_matches(generator_data.get_generator_interior_types().rebind(*ty))
                    },
                )
            {
                let from_awaited_ty = generator_data.get_from_await_ty(visitor, hir, ty_matches);
                let ty::GeneratorInteriorTypeCause { span, scope_span, yield_span, expr, .. } =
                    cause;

                interior_or_upvar_span = Some(GeneratorInteriorOrUpvar::Interior(*span));
                interior_extra_info = Some((*scope_span, *yield_span, *expr, from_awaited_ty));
            }

            if interior_or_upvar_span.is_none() && generator_data.is_foreign() {
                interior_or_upvar_span = Some(GeneratorInteriorOrUpvar::Interior(span));
            }
        }

        if let Some(interior_or_upvar_span) = interior_or_upvar_span {
            let typeck_results = generator_data.and_then(|generator_data| match generator_data {
                GeneratorData::Local(typeck_results) => Some(typeck_results),
                GeneratorData::Foreign(_) => None,
            });
            self.note_obligation_cause_for_async_await(
                err,
                interior_or_upvar_span,
                interior_extra_info,
                is_async,
                outer_generator,
                trait_ref,
                target_ty,
                typeck_results,
                obligation,
                next_code,
            );
            true
        } else {
            false
        }
    }

    /// Unconditionally adds the diagnostic note described in
    /// `maybe_note_obligation_cause_for_async_await`'s documentation comment.
    #[instrument(level = "debug", skip_all)]
    fn note_obligation_cause_for_async_await(
        &self,
        err: &mut Diagnostic,
        interior_or_upvar_span: GeneratorInteriorOrUpvar,
        interior_extra_info: Option<(Option<Span>, Span, Option<hir::HirId>, Option<Span>)>,
        is_async: bool,
        outer_generator: Option<DefId>,
        trait_pred: ty::TraitPredicate<'tcx>,
        target_ty: Ty<'tcx>,
        typeck_results: Option<&ty::TypeckResults<'tcx>>,
        obligation: &PredicateObligation<'tcx>,
        next_code: Option<&ObligationCauseCode<'tcx>>,
    ) {
        let source_map = self.tcx.sess.source_map();

        let (await_or_yield, an_await_or_yield) =
            if is_async { ("await", "an await") } else { ("yield", "a yield") };
        let future_or_generator = if is_async { "future" } else { "generator" };

        // Special case the primary error message when send or sync is the trait that was
        // not implemented.
        let hir = self.tcx.hir();
        let trait_explanation = if let Some(name @ (sym::Send | sym::Sync)) =
            self.tcx.get_diagnostic_name(trait_pred.def_id())
        {
            let (trait_name, trait_verb) =
                if name == sym::Send { ("`Send`", "sent") } else { ("`Sync`", "shared") };

            err.clear_code();
            err.set_primary_message(format!(
                "{} cannot be {} between threads safely",
                future_or_generator, trait_verb
            ));

            let original_span = err.span.primary_span().unwrap();
            let mut span = MultiSpan::from_span(original_span);

            let message = outer_generator
                .and_then(|generator_did| {
                    Some(match self.tcx.generator_kind(generator_did).unwrap() {
                        GeneratorKind::Gen => format!("generator is not {}", trait_name),
                        GeneratorKind::Async(AsyncGeneratorKind::Fn) => self
                            .tcx
                            .parent(generator_did)
                            .as_local()
                            .map(|parent_did| hir.local_def_id_to_hir_id(parent_did))
                            .and_then(|parent_hir_id| hir.opt_name(parent_hir_id))
                            .map(|name| {
                                format!("future returned by `{}` is not {}", name, trait_name)
                            })?,
                        GeneratorKind::Async(AsyncGeneratorKind::Block) => {
                            format!("future created by async block is not {}", trait_name)
                        }
                        GeneratorKind::Async(AsyncGeneratorKind::Closure) => {
                            format!("future created by async closure is not {}", trait_name)
                        }
                    })
                })
                .unwrap_or_else(|| format!("{} is not {}", future_or_generator, trait_name));

            span.push_span_label(original_span, message);
            err.set_span(span);

            format!("is not {}", trait_name)
        } else {
            format!("does not implement `{}`", trait_pred.print_modifiers_and_trait_path())
        };

        let mut explain_yield = |interior_span: Span,
                                 yield_span: Span,
                                 scope_span: Option<Span>| {
            let mut span = MultiSpan::from_span(yield_span);
            if let Ok(snippet) = source_map.span_to_snippet(interior_span) {
                // #70935: If snippet contains newlines, display "the value" instead
                // so that we do not emit complex diagnostics.
                let snippet = &format!("`{}`", snippet);
                let snippet = if snippet.contains('\n') { "the value" } else { snippet };
                // note: future is not `Send` as this value is used across an await
                //   --> $DIR/issue-70935-complex-spans.rs:13:9
                //    |
                // LL |            baz(|| async {
                //    |  ______________-
                //    | |
                //    | |
                // LL | |              foo(tx.clone());
                // LL | |          }).await;
                //    | |          - ^^^^^^ await occurs here, with value maybe used later
                //    | |__________|
                //    |            has type `closure` which is not `Send`
                // note: value is later dropped here
                // LL | |          }).await;
                //    | |                  ^
                //
                span.push_span_label(
                    yield_span,
                    format!("{} occurs here, with {} maybe used later", await_or_yield, snippet),
                );
                span.push_span_label(
                    interior_span,
                    format!("has type `{}` which {}", target_ty, trait_explanation),
                );
                // If available, use the scope span to annotate the drop location.
                let mut scope_note = None;
                if let Some(scope_span) = scope_span {
                    let scope_span = source_map.end_point(scope_span);

                    let msg = format!("{} is later dropped here", snippet);
                    if source_map.is_multiline(yield_span.between(scope_span)) {
                        span.push_span_label(scope_span, msg);
                    } else {
                        scope_note = Some((scope_span, msg));
                    }
                }
                err.span_note(
                    span,
                    &format!(
                        "{} {} as this value is used across {}",
                        future_or_generator, trait_explanation, an_await_or_yield
                    ),
                );
                if let Some((span, msg)) = scope_note {
                    err.span_note(span, &msg);
                }
            }
        };
        match interior_or_upvar_span {
            GeneratorInteriorOrUpvar::Interior(interior_span) => {
                if let Some((scope_span, yield_span, expr, from_awaited_ty)) = interior_extra_info {
                    if let Some(await_span) = from_awaited_ty {
                        // The type causing this obligation is one being awaited at await_span.
                        let mut span = MultiSpan::from_span(await_span);
                        span.push_span_label(
                            await_span,
                            format!(
                                "await occurs here on type `{}`, which {}",
                                target_ty, trait_explanation
                            ),
                        );
                        err.span_note(
                            span,
                            &format!(
                                "future {not_trait} as it awaits another future which {not_trait}",
                                not_trait = trait_explanation
                            ),
                        );
                    } else {
                        // Look at the last interior type to get a span for the `.await`.
                        debug!(
                            generator_interior_types = ?format_args!(
                                "{:#?}", typeck_results.as_ref().map(|t| &t.generator_interior_types)
                            ),
                        );
                        explain_yield(interior_span, yield_span, scope_span);
                    }

                    if let Some(expr_id) = expr {
                        let expr = hir.expect_expr(expr_id);
                        debug!("target_ty evaluated from {:?}", expr);

                        let parent = hir.get_parent_node(expr_id);
                        if let Some(hir::Node::Expr(e)) = hir.find(parent) {
                            let parent_span = hir.span(parent);
                            let parent_did = parent.owner.to_def_id();
                            // ```rust
                            // impl T {
                            //     fn foo(&self) -> i32 {}
                            // }
                            // T.foo();
                            // ^^^^^^^ a temporary `&T` created inside this method call due to `&self`
                            // ```
                            //
                            let is_region_borrow = if let Some(typeck_results) = typeck_results {
                                typeck_results
                                    .expr_adjustments(expr)
                                    .iter()
                                    .any(|adj| adj.is_region_borrow())
                            } else {
                                false
                            };

                            // ```rust
                            // struct Foo(*const u8);
                            // bar(Foo(std::ptr::null())).await;
                            //     ^^^^^^^^^^^^^^^^^^^^^ raw-ptr `*T` created inside this struct ctor.
                            // ```
                            debug!(parent_def_kind = ?self.tcx.def_kind(parent_did));
                            let is_raw_borrow_inside_fn_like_call =
                                match self.tcx.def_kind(parent_did) {
                                    DefKind::Fn | DefKind::Ctor(..) => target_ty.is_unsafe_ptr(),
                                    _ => false,
                                };
                            if let Some(typeck_results) = typeck_results {
                                if (typeck_results.is_method_call(e) && is_region_borrow)
                                    || is_raw_borrow_inside_fn_like_call
                                {
                                    err.span_help(
                                        parent_span,
                                        "consider moving this into a `let` \
                        binding to create a shorter lived borrow",
                                    );
                                }
                            }
                        }
                    }
                }
            }
            GeneratorInteriorOrUpvar::Upvar(upvar_span) => {
                // `Some(ref_ty)` if `target_ty` is `&T` and `T` fails to impl `Sync`
                let refers_to_non_sync = match target_ty.kind() {
                    ty::Ref(_, ref_ty, _) => match self.evaluate_obligation(&obligation) {
                        Ok(eval) if !eval.may_apply() => Some(ref_ty),
                        _ => None,
                    },
                    _ => None,
                };

                let (span_label, span_note) = match refers_to_non_sync {
                    // if `target_ty` is `&T` and `T` fails to impl `Sync`,
                    // include suggestions to make `T: Sync` so that `&T: Send`
                    Some(ref_ty) => (
                        format!(
                            "has type `{}` which {}, because `{}` is not `Sync`",
                            target_ty, trait_explanation, ref_ty
                        ),
                        format!(
                            "captured value {} because `&` references cannot be sent unless their referent is `Sync`",
                            trait_explanation
                        ),
                    ),
                    None => (
                        format!("has type `{}` which {}", target_ty, trait_explanation),
                        format!("captured value {}", trait_explanation),
                    ),
                };

                let mut span = MultiSpan::from_span(upvar_span);
                span.push_span_label(upvar_span, span_label);
                err.span_note(span, &span_note);
            }
        }

        // Add a note for the item obligation that remains - normally a note pointing to the
        // bound that introduced the obligation (e.g. `T: Send`).
        debug!(?next_code);
        self.note_obligation_cause_code(
            err,
            &obligation.predicate,
            obligation.param_env,
            next_code.unwrap(),
            &mut Vec::new(),
            &mut Default::default(),
        );
    }

    fn note_obligation_cause_code<T>(
        &self,
        err: &mut Diagnostic,
        predicate: &T,
        param_env: ty::ParamEnv<'tcx>,
        cause_code: &ObligationCauseCode<'tcx>,
        obligated_types: &mut Vec<Ty<'tcx>>,
        seen_requirements: &mut FxHashSet<DefId>,
    ) where
        T: fmt::Display,
    {
        let tcx = self.tcx;
        match *cause_code {
            ObligationCauseCode::ExprAssignable
            | ObligationCauseCode::MatchExpressionArm { .. }
            | ObligationCauseCode::Pattern { .. }
            | ObligationCauseCode::IfExpression { .. }
            | ObligationCauseCode::IfExpressionWithNoElse
            | ObligationCauseCode::MainFunctionType
            | ObligationCauseCode::StartFunctionType
            | ObligationCauseCode::IntrinsicType
            | ObligationCauseCode::MethodReceiver
            | ObligationCauseCode::ReturnNoExpression
            | ObligationCauseCode::UnifyReceiver(..)
            | ObligationCauseCode::OpaqueType
            | ObligationCauseCode::MiscObligation
            | ObligationCauseCode::WellFormed(..)
            | ObligationCauseCode::MatchImpl(..)
            | ObligationCauseCode::ReturnType
            | ObligationCauseCode::ReturnValue(_)
            | ObligationCauseCode::BlockTailExpression(_)
            | ObligationCauseCode::AwaitableExpr(_)
            | ObligationCauseCode::ForLoopIterator
            | ObligationCauseCode::QuestionMark
            | ObligationCauseCode::CheckAssociatedTypeBounds { .. }
            | ObligationCauseCode::LetElse
            | ObligationCauseCode::BinOp { .. }
            | ObligationCauseCode::AscribeUserTypeProvePredicate(..) => {}
            ObligationCauseCode::SliceOrArrayElem => {
                err.note("slice and array elements must have `Sized` type");
            }
            ObligationCauseCode::TupleElem => {
                err.note("only the last element of a tuple may have a dynamically sized type");
            }
            ObligationCauseCode::ProjectionWf(data) => {
                err.note(&format!("required so that the projection `{}` is well-formed", data,));
            }
            ObligationCauseCode::ReferenceOutlivesReferent(ref_ty) => {
                err.note(&format!(
                    "required so that reference `{}` does not outlive its referent",
                    ref_ty,
                ));
            }
            ObligationCauseCode::ObjectTypeBound(object_ty, region) => {
                err.note(&format!(
                    "required so that the lifetime bound of `{}` for `{}` is satisfied",
                    region, object_ty,
                ));
            }
            ObligationCauseCode::ItemObligation(_)
            | ObligationCauseCode::ExprItemObligation(..) => {
                // We hold the `DefId` of the item introducing the obligation, but displaying it
                // doesn't add user usable information. It always point at an associated item.
            }
            ObligationCauseCode::BindingObligation(item_def_id, span)
            | ObligationCauseCode::ExprBindingObligation(item_def_id, span, ..) => {
                let item_name = tcx.def_path_str(item_def_id);
                let mut multispan = MultiSpan::from(span);
                if let Some(ident) = tcx.opt_item_ident(item_def_id) {
                    let sm = tcx.sess.source_map();
                    let same_line =
                        match (sm.lookup_line(ident.span.hi()), sm.lookup_line(span.lo())) {
                            (Ok(l), Ok(r)) => l.line == r.line,
                            _ => true,
                        };
                    if !ident.span.overlaps(span) && !same_line {
                        multispan.push_span_label(ident.span, "required by a bound in this");
                    }
                }
                let descr = format!("required by a bound in `{}`", item_name);
                if span != DUMMY_SP {
                    let msg = format!("required by this bound in `{}`", item_name);
                    multispan.push_span_label(span, msg);
                    err.span_note(multispan, &descr);
                } else {
                    err.span_note(tcx.def_span(item_def_id), &descr);
                }
            }
            ObligationCauseCode::ObjectCastObligation(concrete_ty, object_ty) => {
                err.note(&format!(
                    "required for the cast from `{}` to the object type `{}`",
                    self.ty_to_string(concrete_ty),
                    self.ty_to_string(object_ty)
                ));
            }
            ObligationCauseCode::Coercion { source: _, target } => {
                err.note(&format!("required by cast to type `{}`", self.ty_to_string(target)));
            }
            ObligationCauseCode::RepeatElementCopy { is_const_fn } => {
                err.note(
                    "the `Copy` trait is required because this value will be copied for each element of the array",
                );

                if is_const_fn {
                    err.help(
                        "consider creating a new `const` item and initializing it with the result \
                        of the function call to be used in the repeat position, like \
                        `const VAL: Type = const_fn();` and `let x = [VAL; 42];`",
                    );
                }

                if self.tcx.sess.is_nightly_build() && is_const_fn {
                    err.help(
                        "create an inline `const` block, see RFC #2920 \
                         <https://github.com/rust-lang/rfcs/pull/2920> for more information",
                    );
                }
            }
            ObligationCauseCode::VariableType(hir_id) => {
                let parent_node = self.tcx.hir().get_parent_node(hir_id);
                match self.tcx.hir().find(parent_node) {
                    Some(Node::Local(hir::Local {
                        init: Some(hir::Expr { kind: hir::ExprKind::Index(_, _), span, .. }),
                        ..
                    })) => {
                        // When encountering an assignment of an unsized trait, like
                        // `let x = ""[..];`, provide a suggestion to borrow the initializer in
                        // order to use have a slice instead.
                        err.span_suggestion_verbose(
                            span.shrink_to_lo(),
                            "consider borrowing here",
                            "&",
                            Applicability::MachineApplicable,
                        );
                        err.note("all local variables must have a statically known size");
                    }
                    Some(Node::Param(param)) => {
                        err.span_suggestion_verbose(
                            param.ty_span.shrink_to_lo(),
                            "function arguments must have a statically known size, borrowed types \
                            always have a known size",
                            "&",
                            Applicability::MachineApplicable,
                        );
                    }
                    _ => {
                        err.note("all local variables must have a statically known size");
                    }
                }
                if !self.tcx.features().unsized_locals {
                    err.help("unsized locals are gated as an unstable feature");
                }
            }
            ObligationCauseCode::SizedArgumentType(sp) => {
                if let Some(span) = sp {
                    err.span_suggestion_verbose(
                        span.shrink_to_lo(),
                        "function arguments must have a statically known size, borrowed types \
                         always have a known size",
                        "&",
                        Applicability::MachineApplicable,
                    );
                } else {
                    err.note("all function arguments must have a statically known size");
                }
                if tcx.sess.opts.unstable_features.is_nightly_build()
                    && !self.tcx.features().unsized_fn_params
                {
                    err.help("unsized fn params are gated as an unstable feature");
                }
            }
            ObligationCauseCode::SizedReturnType => {
                err.note("the return type of a function must have a statically known size");
            }
            ObligationCauseCode::SizedYieldType => {
                err.note("the yield type of a generator must have a statically known size");
            }
            ObligationCauseCode::SizedBoxType => {
                err.note("the type of a box expression must have a statically known size");
            }
            ObligationCauseCode::AssignmentLhsSized => {
                err.note("the left-hand-side of an assignment must have a statically known size");
            }
            ObligationCauseCode::TupleInitializerSized => {
                err.note("tuples must have a statically known size to be initialized");
            }
            ObligationCauseCode::StructInitializerSized => {
                err.note("structs must have a statically known size to be initialized");
            }
            ObligationCauseCode::FieldSized { adt_kind: ref item, last, span } => {
                match *item {
                    AdtKind::Struct => {
                        if last {
                            err.note(
                                "the last field of a packed struct may only have a \
                                dynamically sized type if it does not need drop to be run",
                            );
                        } else {
                            err.note(
                                "only the last field of a struct may have a dynamically sized type",
                            );
                        }
                    }
                    AdtKind::Union => {
                        err.note("no field of a union may have a dynamically sized type");
                    }
                    AdtKind::Enum => {
                        err.note("no field of an enum variant may have a dynamically sized type");
                    }
                }
                err.help("change the field's type to have a statically known size");
                err.span_suggestion(
                    span.shrink_to_lo(),
                    "borrowed types always have a statically known size",
                    "&",
                    Applicability::MachineApplicable,
                );
                err.multipart_suggestion(
                    "the `Box` type always has a statically known size and allocates its contents \
                     in the heap",
                    vec![
                        (span.shrink_to_lo(), "Box<".to_string()),
                        (span.shrink_to_hi(), ">".to_string()),
                    ],
                    Applicability::MachineApplicable,
                );
            }
            ObligationCauseCode::ConstSized => {
                err.note("constant expressions must have a statically known size");
            }
            ObligationCauseCode::InlineAsmSized => {
                err.note("all inline asm arguments must have a statically known size");
            }
            ObligationCauseCode::ConstPatternStructural => {
                err.note("constants used for pattern-matching must derive `PartialEq` and `Eq`");
            }
            ObligationCauseCode::SharedStatic => {
                err.note("shared static variables must have a type that implements `Sync`");
            }
            ObligationCauseCode::BuiltinDerivedObligation(ref data) => {
                let parent_trait_ref = self.resolve_vars_if_possible(data.parent_trait_pred);
                let ty = parent_trait_ref.skip_binder().self_ty();
                if parent_trait_ref.references_error() {
                    // NOTE(eddyb) this was `.cancel()`, but `err`
                    // is borrowed, so we can't fully defuse it.
                    err.downgrade_to_delayed_bug();
                    return;
                }

                // If the obligation for a tuple is set directly by a Generator or Closure,
                // then the tuple must be the one containing capture types.
                let is_upvar_tys_infer_tuple = if !matches!(ty.kind(), ty::Tuple(..)) {
                    false
                } else {
                    if let ObligationCauseCode::BuiltinDerivedObligation(data) = &*data.parent_code
                    {
                        let parent_trait_ref =
                            self.resolve_vars_if_possible(data.parent_trait_pred);
                        let nested_ty = parent_trait_ref.skip_binder().self_ty();
                        matches!(nested_ty.kind(), ty::Generator(..))
                            || matches!(nested_ty.kind(), ty::Closure(..))
                    } else {
                        false
                    }
                };

                let from_generator = tcx.lang_items().from_generator_fn().unwrap();

                // Don't print the tuple of capture types
                'print: {
                    if !is_upvar_tys_infer_tuple {
                        let msg = format!("required because it appears within the type `{}`", ty);
                        match ty.kind() {
                            ty::Adt(def, _) => {
                                // `gen_future` is used in all async functions; it doesn't add any additional info.
                                if self.tcx.is_diagnostic_item(sym::gen_future, def.did()) {
                                    break 'print;
                                }
                                match self.tcx.opt_item_ident(def.did()) {
                                    Some(ident) => err.span_note(ident.span, &msg),
                                    None => err.note(&msg),
                                }
                            }
                            ty::Opaque(def_id, _) => {
                                // Avoid printing the future from `core::future::from_generator`, it's not helpful
                                if tcx.parent(*def_id) == from_generator {
                                    break 'print;
                                }

                                // If the previous type is `from_generator`, this is the future generated by the body of an async function.
                                // Avoid printing it twice (it was already printed in the `ty::Generator` arm below).
                                let is_future = tcx.ty_is_opaque_future(ty);
                                debug!(
                                    ?obligated_types,
                                    ?is_future,
                                    "note_obligation_cause_code: check for async fn"
                                );
                                if is_future
                                    && obligated_types.last().map_or(false, |ty| match ty.kind() {
                                        ty::Opaque(last_def_id, _) => {
                                            tcx.parent(*last_def_id) == from_generator
                                        }
                                        _ => false,
                                    })
                                {
                                    break 'print;
                                }
                                err.span_note(self.tcx.def_span(def_id), &msg)
                            }
                            ty::GeneratorWitness(bound_tys) => {
                                use std::fmt::Write;

                                // FIXME: this is kind of an unusual format for rustc, can we make it more clear?
                                // Maybe we should just remove this note altogether?
                                // FIXME: only print types which don't meet the trait requirement
                                let mut msg =
                                    "required because it captures the following types: ".to_owned();
                                for ty in bound_tys.skip_binder() {
                                    write!(msg, "`{}`, ", ty).unwrap();
                                }
                                err.note(msg.trim_end_matches(", "))
                            }
                            ty::Generator(def_id, _, _) => {
                                let sp = self.tcx.def_span(def_id);

                                // Special-case this to say "async block" instead of `[static generator]`.
                                let kind = tcx.generator_kind(def_id).unwrap();
                                err.span_note(
                                    sp,
                                    &format!("required because it's used within this {}", kind),
                                )
                            }
                            ty::Closure(def_id, _) => err.span_note(
                                self.tcx.def_span(def_id),
                                &format!("required because it's used within this closure"),
                            ),
                            _ => err.note(&msg),
                        };
                    }
                }

                obligated_types.push(ty);

                let parent_predicate = parent_trait_ref.to_predicate(tcx);
                if !self.is_recursive_obligation(obligated_types, &data.parent_code) {
                    // #74711: avoid a stack overflow
                    ensure_sufficient_stack(|| {
                        self.note_obligation_cause_code(
                            err,
                            &parent_predicate,
                            param_env,
                            &data.parent_code,
                            obligated_types,
                            seen_requirements,
                        )
                    });
                } else {
                    ensure_sufficient_stack(|| {
                        self.note_obligation_cause_code(
                            err,
                            &parent_predicate,
                            param_env,
                            cause_code.peel_derives(),
                            obligated_types,
                            seen_requirements,
                        )
                    });
                }
            }
            ObligationCauseCode::ImplDerivedObligation(ref data) => {
                let mut parent_trait_pred =
                    self.resolve_vars_if_possible(data.derived.parent_trait_pred);
                parent_trait_pred.remap_constness_diag(param_env);
                let parent_def_id = parent_trait_pred.def_id();
                let msg = format!(
                    "required for `{}` to implement `{}`",
                    parent_trait_pred.skip_binder().self_ty(),
                    parent_trait_pred.print_modifiers_and_trait_path()
                );
                let mut is_auto_trait = false;
                match self.tcx.hir().get_if_local(data.impl_def_id) {
                    Some(Node::Item(hir::Item {
                        kind: hir::ItemKind::Trait(is_auto, ..),
                        ident,
                        ..
                    })) => {
                        // FIXME: we should do something else so that it works even on crate foreign
                        // auto traits.
                        is_auto_trait = matches!(is_auto, hir::IsAuto::Yes);
                        err.span_note(ident.span, &msg)
                    }
                    Some(Node::Item(hir::Item {
                        kind: hir::ItemKind::Impl(hir::Impl { of_trait, self_ty, .. }),
                        ..
                    })) => {
                        let mut spans = Vec::with_capacity(2);
                        if let Some(trait_ref) = of_trait {
                            spans.push(trait_ref.path.span);
                        }
                        spans.push(self_ty.span);
                        err.span_note(spans, &msg)
                    }
                    _ => err.note(&msg),
                };

                let mut parent_predicate = parent_trait_pred.to_predicate(tcx);
                let mut data = &data.derived;
                let mut count = 0;
                seen_requirements.insert(parent_def_id);
                if is_auto_trait {
                    // We don't want to point at the ADT saying "required because it appears within
                    // the type `X`", like we would otherwise do in test `supertrait-auto-trait.rs`.
                    while let ObligationCauseCode::BuiltinDerivedObligation(derived) =
                        &*data.parent_code
                    {
                        let child_trait_ref =
                            self.resolve_vars_if_possible(derived.parent_trait_pred);
                        let child_def_id = child_trait_ref.def_id();
                        if seen_requirements.insert(child_def_id) {
                            break;
                        }
                        data = derived;
                        parent_predicate = child_trait_ref.to_predicate(tcx);
                        parent_trait_pred = child_trait_ref;
                    }
                }
                while let ObligationCauseCode::ImplDerivedObligation(child) = &*data.parent_code {
                    // Skip redundant recursive obligation notes. See `ui/issue-20413.rs`.
                    let child_trait_pred =
                        self.resolve_vars_if_possible(child.derived.parent_trait_pred);
                    let child_def_id = child_trait_pred.def_id();
                    if seen_requirements.insert(child_def_id) {
                        break;
                    }
                    count += 1;
                    data = &child.derived;
                    parent_predicate = child_trait_pred.to_predicate(tcx);
                    parent_trait_pred = child_trait_pred;
                }
                if count > 0 {
                    err.note(&format!(
                        "{} redundant requirement{} hidden",
                        count,
                        pluralize!(count)
                    ));
                    err.note(&format!(
                        "required for `{}` to implement `{}`",
                        parent_trait_pred.skip_binder().self_ty(),
                        parent_trait_pred.print_modifiers_and_trait_path()
                    ));
                }
                // #74711: avoid a stack overflow
                ensure_sufficient_stack(|| {
                    self.note_obligation_cause_code(
                        err,
                        &parent_predicate,
                        param_env,
                        &data.parent_code,
                        obligated_types,
                        seen_requirements,
                    )
                });
            }
            ObligationCauseCode::DerivedObligation(ref data) => {
                let parent_trait_ref = self.resolve_vars_if_possible(data.parent_trait_pred);
                let parent_predicate = parent_trait_ref.to_predicate(tcx);
                // #74711: avoid a stack overflow
                ensure_sufficient_stack(|| {
                    self.note_obligation_cause_code(
                        err,
                        &parent_predicate,
                        param_env,
                        &data.parent_code,
                        obligated_types,
                        seen_requirements,
                    )
                });
            }
            ObligationCauseCode::FunctionArgumentObligation {
                arg_hir_id,
                call_hir_id,
                ref parent_code,
            } => {
                let hir = self.tcx.hir();
                if let Some(Node::Expr(expr @ hir::Expr { kind: hir::ExprKind::Block(..), .. })) =
                    hir.find(arg_hir_id)
                {
                    let in_progress_typeck_results =
                        self.in_progress_typeck_results.map(|t| t.borrow());
                    let parent_id = hir.get_parent_item(arg_hir_id);
                    let typeck_results: &TypeckResults<'tcx> = match &in_progress_typeck_results {
                        Some(t) if t.hir_owner == parent_id => t,
                        _ => self.tcx.typeck(parent_id),
                    };
                    let expr = expr.peel_blocks();
                    let ty = typeck_results.expr_ty_adjusted_opt(expr).unwrap_or(tcx.ty_error());
                    let span = expr.span;
                    if Some(span) != err.span.primary_span() {
                        err.span_label(
                            span,
                            if ty.references_error() {
                                String::new()
                            } else {
                                format!("this tail expression is of type `{:?}`", ty)
                            },
                        );
                    }
                }
                if let Some(Node::Expr(hir::Expr {
                    kind:
                        hir::ExprKind::Call(hir::Expr { span, .. }, _)
                        | hir::ExprKind::MethodCall(
                            hir::PathSegment { ident: Ident { span, .. }, .. },
                            ..,
                        ),
                    ..
                })) = hir.find(call_hir_id)
                {
                    if Some(*span) != err.span.primary_span() {
                        err.span_label(*span, "required by a bound introduced by this call");
                    }
                }
                ensure_sufficient_stack(|| {
                    self.note_obligation_cause_code(
                        err,
                        predicate,
                        param_env,
                        &parent_code,
                        obligated_types,
                        seen_requirements,
                    )
                });
            }
            ObligationCauseCode::CompareImplItemObligation { trait_item_def_id, kind, .. } => {
                let item_name = self.tcx.item_name(trait_item_def_id);
                let msg = format!(
                    "the requirement `{}` appears on the `impl`'s {kind} `{}` but not on the \
                     corresponding trait's {kind}",
                    predicate, item_name,
                );
                let sp = self
                    .tcx
                    .opt_item_ident(trait_item_def_id)
                    .map(|i| i.span)
                    .unwrap_or_else(|| self.tcx.def_span(trait_item_def_id));
                let mut assoc_span: MultiSpan = sp.into();
                assoc_span.push_span_label(
                    sp,
                    format!("this trait's {kind} doesn't have the requirement `{}`", predicate),
                );
                if let Some(ident) = self
                    .tcx
                    .opt_associated_item(trait_item_def_id)
                    .and_then(|i| self.tcx.opt_item_ident(i.container_id(self.tcx)))
                {
                    assoc_span.push_span_label(ident.span, "in this trait");
                }
                err.span_note(assoc_span, &msg);
            }
            ObligationCauseCode::TrivialBound => {
                err.help("see issue #48214");
                if tcx.sess.opts.unstable_features.is_nightly_build() {
                    err.help("add `#![feature(trivial_bounds)]` to the crate attributes to enable");
                }
            }
            ObligationCauseCode::OpaqueReturnType(expr_info) => {
                if let Some((expr_ty, expr_span)) = expr_info {
                    let expr_ty = self.resolve_vars_if_possible(expr_ty);
                    err.span_label(
                        expr_span,
                        format!("return type was inferred to be `{expr_ty}` here"),
                    );
                }
            }
        }
    }

    fn suggest_new_overflow_limit(&self, err: &mut Diagnostic) {
        let suggested_limit = match self.tcx.recursion_limit() {
            Limit(0) => Limit(2),
            limit => limit * 2,
        };
        err.help(&format!(
            "consider increasing the recursion limit by adding a \
             `#![recursion_limit = \"{}\"]` attribute to your crate (`{}`)",
            suggested_limit,
            self.tcx.crate_name(LOCAL_CRATE),
        ));
    }

    #[instrument(
        level = "debug", skip(self, err), fields(trait_pred.self_ty = ?trait_pred.self_ty())
    )]
    fn suggest_await_before_try(
        &self,
        err: &mut Diagnostic,
        obligation: &PredicateObligation<'tcx>,
        trait_pred: ty::PolyTraitPredicate<'tcx>,
        span: Span,
    ) {
        let body_hir_id = obligation.cause.body_id;
        let item_id = self.tcx.hir().get_parent_node(body_hir_id);

        if let Some(body_id) =
            self.tcx.hir().maybe_body_owned_by(self.tcx.hir().local_def_id(item_id))
        {
            let body = self.tcx.hir().body(body_id);
            if let Some(hir::GeneratorKind::Async(_)) = body.generator_kind {
                let future_trait = self.tcx.require_lang_item(LangItem::Future, None);

                let self_ty = self.resolve_vars_if_possible(trait_pred.self_ty());
                let impls_future = self.type_implements_trait(
                    future_trait,
                    self.tcx.erase_late_bound_regions(self_ty),
                    ty::List::empty(),
                    obligation.param_env,
                );
                if !impls_future.must_apply_modulo_regions() {
                    return;
                }

                let item_def_id = self.tcx.associated_item_def_ids(future_trait)[0];
                // `<T as Future>::Output`
                let projection_ty = trait_pred.map_bound(|trait_pred| {
                    self.tcx.mk_projection(
                        item_def_id,
                        // Future::Output has no substs
                        self.tcx.mk_substs_trait(trait_pred.self_ty(), &[]),
                    )
                });
                let projection_ty = normalize_to(
                    &mut SelectionContext::new(self),
                    obligation.param_env,
                    obligation.cause.clone(),
                    projection_ty,
                    &mut vec![],
                );

                debug!(
                    normalized_projection_type = ?self.resolve_vars_if_possible(projection_ty)
                );
                let try_obligation = self.mk_trait_obligation_with_new_self_ty(
                    obligation.param_env,
                    trait_pred.map_bound(|trait_pred| (trait_pred, projection_ty.skip_binder())),
                );
                debug!(try_trait_obligation = ?try_obligation);
                if self.predicate_may_hold(&try_obligation)
                    && let Ok(snippet) = self.tcx.sess.source_map().span_to_snippet(span)
                    && snippet.ends_with('?')
                {
                    err.span_suggestion_verbose(
                        span.with_hi(span.hi() - BytePos(1)).shrink_to_hi(),
                        "consider `await`ing on the `Future`",
                        ".await",
                        Applicability::MaybeIncorrect,
                    );
                }
            }
        }
    }

    fn suggest_floating_point_literal(
        &self,
        obligation: &PredicateObligation<'tcx>,
        err: &mut Diagnostic,
        trait_ref: &ty::PolyTraitRef<'tcx>,
    ) {
        let rhs_span = match obligation.cause.code() {
            ObligationCauseCode::BinOp { rhs_span: Some(span), is_lit, .. } if *is_lit => span,
            _ => return,
        };
        if let ty::Float(_) = trait_ref.skip_binder().self_ty().kind()
            && let ty::Infer(InferTy::IntVar(_)) = trait_ref.skip_binder().substs.type_at(1).kind()
        {
            err.span_suggestion_verbose(
                rhs_span.shrink_to_hi(),
                "consider using a floating-point literal by writing it with `.0`",
                ".0",
                Applicability::MaybeIncorrect,
            );
        }
    }

    fn suggest_derive(
        &self,
        obligation: &PredicateObligation<'tcx>,
        err: &mut Diagnostic,
        trait_pred: ty::PolyTraitPredicate<'tcx>,
    ) {
        let Some(diagnostic_name) = self.tcx.get_diagnostic_name(trait_pred.def_id()) else {
            return;
        };
        let (adt, substs) = match trait_pred.skip_binder().self_ty().kind() {
            ty::Adt(adt, substs) if adt.did().is_local() => (adt, substs),
            _ => return,
        };
        let can_derive = {
            let is_derivable_trait = match diagnostic_name {
                sym::Default => !adt.is_enum(),
                sym::PartialEq | sym::PartialOrd => {
                    let rhs_ty = trait_pred.skip_binder().trait_ref.substs.type_at(1);
                    trait_pred.skip_binder().self_ty() == rhs_ty
                }
                sym::Eq | sym::Ord | sym::Clone | sym::Copy | sym::Hash | sym::Debug => true,
                _ => false,
            };
            is_derivable_trait &&
                // Ensure all fields impl the trait.
                adt.all_fields().all(|field| {
                    let field_ty = field.ty(self.tcx, substs);
                    let trait_substs = match diagnostic_name {
                        sym::PartialEq | sym::PartialOrd => {
                            self.tcx.mk_substs_trait(field_ty, &[field_ty.into()])
                        }
                        _ => self.tcx.mk_substs_trait(field_ty, &[]),
                    };
                    let trait_pred = trait_pred.map_bound_ref(|tr| ty::TraitPredicate {
                        trait_ref: ty::TraitRef {
                            substs: trait_substs,
                            ..trait_pred.skip_binder().trait_ref
                        },
                        ..*tr
                    });
                    let field_obl = Obligation::new(
                        obligation.cause.clone(),
                        obligation.param_env,
                        trait_pred.to_predicate(self.tcx),
                    );
                    self.predicate_must_hold_modulo_regions(&field_obl)
                })
        };
        if can_derive {
            err.span_suggestion_verbose(
                self.tcx.def_span(adt.did()).shrink_to_lo(),
                &format!(
                    "consider annotating `{}` with `#[derive({})]`",
                    trait_pred.skip_binder().self_ty(),
                    diagnostic_name,
                ),
                format!("#[derive({})]\n", diagnostic_name),
                Applicability::MaybeIncorrect,
            );
        }
    }

    fn suggest_dereferencing_index(
        &self,
        obligation: &PredicateObligation<'tcx>,
        err: &mut Diagnostic,
        trait_pred: ty::PolyTraitPredicate<'tcx>,
    ) {
        if let ObligationCauseCode::ImplDerivedObligation(_) = obligation.cause.code()
            && self.tcx.is_diagnostic_item(sym::SliceIndex, trait_pred.skip_binder().trait_ref.def_id)
            && let ty::Slice(_) = trait_pred.skip_binder().trait_ref.substs.type_at(1).kind()
            && let ty::Ref(_, inner_ty, _) = trait_pred.skip_binder().self_ty().kind()
            && let ty::Uint(ty::UintTy::Usize) = inner_ty.kind()
        {
            err.span_suggestion_verbose(
                obligation.cause.span.shrink_to_lo(),
            "dereference this index",
            '*',
                Applicability::MachineApplicable,
            );
        }
    }
}

/// Collect all the returned expressions within the input expression.
/// Used to point at the return spans when we want to suggest some change to them.
#[derive(Default)]
pub struct ReturnsVisitor<'v> {
    pub returns: Vec<&'v hir::Expr<'v>>,
    in_block_tail: bool,
}

impl<'v> Visitor<'v> for ReturnsVisitor<'v> {
    fn visit_expr(&mut self, ex: &'v hir::Expr<'v>) {
        // Visit every expression to detect `return` paths, either through the function's tail
        // expression or `return` statements. We walk all nodes to find `return` statements, but
        // we only care about tail expressions when `in_block_tail` is `true`, which means that
        // they're in the return path of the function body.
        match ex.kind {
            hir::ExprKind::Ret(Some(ex)) => {
                self.returns.push(ex);
            }
            hir::ExprKind::Block(block, _) if self.in_block_tail => {
                self.in_block_tail = false;
                for stmt in block.stmts {
                    hir::intravisit::walk_stmt(self, stmt);
                }
                self.in_block_tail = true;
                if let Some(expr) = block.expr {
                    self.visit_expr(expr);
                }
            }
            hir::ExprKind::If(_, then, else_opt) if self.in_block_tail => {
                self.visit_expr(then);
                if let Some(el) = else_opt {
                    self.visit_expr(el);
                }
            }
            hir::ExprKind::Match(_, arms, _) if self.in_block_tail => {
                for arm in arms {
                    self.visit_expr(arm.body);
                }
            }
            // We need to walk to find `return`s in the entire body.
            _ if !self.in_block_tail => hir::intravisit::walk_expr(self, ex),
            _ => self.returns.push(ex),
        }
    }

    fn visit_body(&mut self, body: &'v hir::Body<'v>) {
        assert!(!self.in_block_tail);
        if body.generator_kind().is_none() {
            if let hir::ExprKind::Block(block, None) = body.value.kind {
                if block.expr.is_some() {
                    self.in_block_tail = true;
                }
            }
        }
        hir::intravisit::walk_body(self, body);
    }
}

/// Collect all the awaited expressions within the input expression.
#[derive(Default)]
struct AwaitsVisitor {
    awaits: Vec<hir::HirId>,
}

impl<'v> Visitor<'v> for AwaitsVisitor {
    fn visit_expr(&mut self, ex: &'v hir::Expr<'v>) {
        if let hir::ExprKind::Yield(_, hir::YieldSource::Await { expr: Some(id) }) = ex.kind {
            self.awaits.push(id)
        }
        hir::intravisit::walk_expr(self, ex)
    }
}

pub trait NextTypeParamName {
    fn next_type_param_name(&self, name: Option<&str>) -> String;
}

impl NextTypeParamName for &[hir::GenericParam<'_>] {
    fn next_type_param_name(&self, name: Option<&str>) -> String {
        // This is the list of possible parameter names that we might suggest.
        let name = name.and_then(|n| n.chars().next()).map(|c| c.to_string().to_uppercase());
        let name = name.as_deref();
        let possible_names = [name.unwrap_or("T"), "T", "U", "V", "X", "Y", "Z", "A", "B", "C"];
        let used_names = self
            .iter()
            .filter_map(|p| match p.name {
                hir::ParamName::Plain(ident) => Some(ident.name),
                _ => None,
            })
            .collect::<Vec<_>>();

        possible_names
            .iter()
            .find(|n| !used_names.contains(&Symbol::intern(n)))
            .unwrap_or(&"ParamName")
            .to_string()
    }
}

fn suggest_trait_object_return_type_alternatives(
    err: &mut Diagnostic,
    ret_ty: Span,
    trait_obj: &str,
    is_object_safe: bool,
) {
    err.span_suggestion(
        ret_ty,
        "use some type `T` that is `T: Sized` as the return type if all return paths have the \
            same type",
        "T",
        Applicability::MaybeIncorrect,
    );
    err.span_suggestion(
        ret_ty,
        &format!(
            "use `impl {}` as the return type if all return paths have the same type but you \
                want to expose only the trait in the signature",
            trait_obj,
        ),
        format!("impl {}", trait_obj),
        Applicability::MaybeIncorrect,
    );
    if is_object_safe {
        err.multipart_suggestion(
            &format!(
                "use a boxed trait object if all return paths implement trait `{}`",
                trait_obj,
            ),
            vec![
                (ret_ty.shrink_to_lo(), "Box<".to_string()),
                (ret_ty.shrink_to_hi(), ">".to_string()),
            ],
            Applicability::MaybeIncorrect,
        );
    }
}

/// Collect the spans that we see the generic param `param_did`
struct ReplaceImplTraitVisitor<'a> {
    ty_spans: &'a mut Vec<Span>,
    param_did: DefId,
}

impl<'a, 'hir> hir::intravisit::Visitor<'hir> for ReplaceImplTraitVisitor<'a> {
    fn visit_ty(&mut self, t: &'hir hir::Ty<'hir>) {
        if let hir::TyKind::Path(hir::QPath::Resolved(
            None,
            hir::Path { res: hir::def::Res::Def(_, segment_did), .. },
        )) = t.kind
        {
            if self.param_did == *segment_did {
                // `fn foo(t: impl Trait)`
                //            ^^^^^^^^^^ get this to suggest `T` instead

                // There might be more than one `impl Trait`.
                self.ty_spans.push(t.span);
                return;
            }
        }

        hir::intravisit::walk_ty(self, t);
    }
}

// Replace `param` with `replace_ty`
struct ReplaceImplTraitFolder<'tcx> {
    tcx: TyCtxt<'tcx>,
    param: &'tcx ty::GenericParamDef,
    replace_ty: Ty<'tcx>,
}

impl<'tcx> TypeFolder<'tcx> for ReplaceImplTraitFolder<'tcx> {
    fn fold_ty(&mut self, t: Ty<'tcx>) -> Ty<'tcx> {
        if let ty::Param(ty::ParamTy { index, .. }) = t.kind() {
            if self.param.index == *index {
                return self.replace_ty;
            }
        }
        t.super_fold_with(self)
    }

    fn tcx(&self) -> TyCtxt<'tcx> {
        self.tcx
    }
}<|MERGE_RESOLUTION|>--- conflicted
+++ resolved
@@ -21,6 +21,7 @@
 use rustc_hir::intravisit::Visitor;
 use rustc_hir::lang_items::LangItem;
 use rustc_hir::{AsyncGeneratorKind, GeneratorKind, Node};
+use rustc_infer::infer::error_reporting::TypeErrCtxt;
 use rustc_infer::infer::type_variable::{TypeVariableOrigin, TypeVariableOriginKind};
 use rustc_infer::infer::LateBoundRegionConversionTime;
 use rustc_middle::hir::map;
@@ -30,13 +31,7 @@
     ToPredicate, Ty, TyCtxt, TypeFoldable, TypeFolder, TypeSuperFoldable, TypeVisitable,
 };
 use rustc_middle::ty::{TypeAndMut, TypeckResults};
-<<<<<<< HEAD
-use rustc_session::Limit;
-use rustc_span::def_id::LOCAL_CRATE;
-use rustc_span::symbol::{kw, sym, Ident, Symbol};
-=======
 use rustc_span::symbol::{sym, Ident, Symbol};
->>>>>>> b1ab3b73
 use rustc_span::{BytePos, DesugaringKind, ExpnKind, Span, DUMMY_SP};
 use rustc_target::spec::abi;
 use std::fmt;
@@ -68,7 +63,7 @@
     // meet an obligation
     fn try_get_upvar_span<F>(
         &self,
-        infer_context: &InferCtxt<'a, 'tcx>,
+        infer_context: &InferCtxt<'tcx>,
         generator_did: DefId,
         ty_matches: F,
     ) -> Option<GeneratorInteriorOrUpvar>
@@ -174,7 +169,7 @@
 }
 
 // This trait is public to expose the diagnostics methods to clippy.
-pub trait InferCtxtExt<'tcx> {
+pub trait TypeErrCtxtExt<'tcx> {
     fn suggest_restricting_param_bound(
         &self,
         err: &mut Diagnostic,
@@ -261,7 +256,14 @@
         found_span: Option<Span>,
         found: ty::PolyTraitRef<'tcx>,
         expected: ty::PolyTraitRef<'tcx>,
+        cause: &ObligationCauseCode<'tcx>,
     ) -> DiagnosticBuilder<'tcx, ErrorGuaranteed>;
+
+    fn note_conflicting_closure_bounds(
+        &self,
+        cause: &ObligationCauseCode<'tcx>,
+        err: &mut DiagnosticBuilder<'tcx, ErrorGuaranteed>,
+    );
 
     fn suggest_fully_qualified_path(
         &self,
@@ -301,8 +303,6 @@
         seen_requirements: &mut FxHashSet<DefId>,
     ) where
         T: fmt::Display;
-
-    fn suggest_new_overflow_limit(&self, err: &mut Diagnostic);
 
     /// Suggest to await before try: future? => future.await?
     fn suggest_await_before_try(
@@ -467,7 +467,7 @@
     }
 }
 
-impl<'a, 'tcx> InferCtxtExt<'tcx> for InferCtxt<'a, 'tcx> {
+impl<'tcx> TypeErrCtxtExt<'tcx> for TypeErrCtxt<'_, 'tcx> {
     fn suggest_restricting_param_bound(
         &self,
         mut err: &mut Diagnostic,
@@ -665,7 +665,7 @@
                 _ => {}
             }
 
-            hir_id = self.tcx.hir().local_def_id_to_hir_id(self.tcx.hir().get_parent_item(hir_id));
+            hir_id = self.tcx.hir().get_parent_item(hir_id).into();
         }
     }
 
@@ -681,9 +681,8 @@
         // It only make sense when suggesting dereferences for arguments
         let ObligationCauseCode::FunctionArgumentObligation { arg_hir_id, .. } = obligation.cause.code()
             else { return false; };
-        let Some(typeck_results) = self.in_progress_typeck_results
+        let Some(typeck_results) = &self.typeck_results
             else { return false; };
-        let typeck_results = typeck_results.borrow();
         let hir::Node::Expr(expr) = self.tcx.hir().get(*arg_hir_id)
             else { return false; };
         let Some(arg_ty) = typeck_results.expr_ty_adjusted_opt(expr)
@@ -1269,8 +1268,7 @@
                                 &format!("this call returns `{}`", pred.self_ty()),
                             );
                         }
-                        if let Some(typeck_results) =
-                            self.in_progress_typeck_results.map(|t| t.borrow())
+                        if let Some(typeck_results) = &self.typeck_results
                             && let ty = typeck_results.expr_ty_adjusted(base)
                             && let ty::FnDef(def_id, _substs) = ty.kind()
                             && let Some(hir::Node::Item(hir::Item { ident, span, vis_span, .. })) =
@@ -1324,7 +1322,7 @@
                 return;
             }
             let trait_pred = self.resolve_vars_if_possible(trait_pred);
-            if trait_pred.has_infer_types_or_consts() {
+            if trait_pred.has_non_region_infer() {
                 // Do not ICE while trying to find if a reborrow would succeed on a trait with
                 // unresolved bindings.
                 return;
@@ -1393,8 +1391,8 @@
             && let Some(stmt) = blk.stmts.last()
             && let hir::StmtKind::Semi(expr) = stmt.kind
             // Only suggest this if the expression behind the semicolon implements the predicate
-            && let Some(typeck_results) = self.in_progress_typeck_results
-            && let Some(ty) = typeck_results.borrow().expr_ty_opt(expr)
+            && let Some(typeck_results) = &self.typeck_results
+            && let Some(ty) = typeck_results.expr_ty_opt(expr)
             && self.predicate_may_hold(&self.mk_trait_obligation_with_new_self_ty(
                 obligation.param_env, trait_pred.map_bound(|trait_pred| (trait_pred, ty))
             ))
@@ -1483,7 +1481,7 @@
         let mut visitor = ReturnsVisitor::default();
         visitor.visit_body(&body);
 
-        let typeck_results = self.in_progress_typeck_results.map(|t| t.borrow()).unwrap();
+        let typeck_results = self.typeck_results.as_ref().unwrap();
         let Some(liberated_sig) = typeck_results.liberated_fn_sigs().get(fn_hir_id).copied() else { return false; };
 
         let ret_types = visitor
@@ -1518,7 +1516,7 @@
         let mut spans_and_needs_box = vec![];
 
         match liberated_sig.output().kind() {
-            ty::Dynamic(predicates, _, _) => {
+            ty::Dynamic(predicates, _, ty::Dyn) => {
                 let cause = ObligationCause::misc(ret_ty.span, fn_hir_id);
                 let param_env = ty::ParamEnv::empty();
 
@@ -1666,7 +1664,7 @@
             // Point at all the `return`s in the function as they have failed trait bounds.
             let mut visitor = ReturnsVisitor::default();
             visitor.visit_body(&body);
-            let typeck_results = self.in_progress_typeck_results.map(|t| t.borrow()).unwrap();
+            let typeck_results = self.typeck_results.as_ref().unwrap();
             for expr in &visitor.returns {
                 if let Some(returned_ty) = typeck_results.node_type_opt(expr.hir_id) {
                     let ty = self.resolve_vars_if_possible(returned_ty);
@@ -1682,9 +1680,10 @@
         found_span: Option<Span>,
         found: ty::PolyTraitRef<'tcx>,
         expected: ty::PolyTraitRef<'tcx>,
+        cause: &ObligationCauseCode<'tcx>,
     ) -> DiagnosticBuilder<'tcx, ErrorGuaranteed> {
         pub(crate) fn build_fn_sig_ty<'tcx>(
-            infcx: &InferCtxt<'_, 'tcx>,
+            infcx: &InferCtxt<'tcx>,
             trait_ref: ty::PolyTraitRef<'tcx>,
         ) -> Ty<'tcx> {
             let inputs = trait_ref.skip_binder().substs.type_at(1);
@@ -1743,7 +1742,66 @@
         let signature_kind = format!("{argument_kind} signature");
         err.note_expected_found(&signature_kind, expected_str, &signature_kind, found_str);
 
+        self.note_conflicting_closure_bounds(cause, &mut err);
+
         err
+    }
+
+    // Add a note if there are two `Fn`-family bounds that have conflicting argument
+    // requirements, which will always cause a closure to have a type error.
+    fn note_conflicting_closure_bounds(
+        &self,
+        cause: &ObligationCauseCode<'tcx>,
+        err: &mut DiagnosticBuilder<'tcx, ErrorGuaranteed>,
+    ) {
+        // First, look for an `ExprBindingObligation`, which means we can get
+        // the unsubstituted predicate list of the called function. And check
+        // that the predicate that we failed to satisfy is a `Fn`-like trait.
+        if let ObligationCauseCode::ExprBindingObligation(def_id, _, _, idx) = cause
+            && let predicates = self.tcx.predicates_of(def_id).instantiate_identity(self.tcx)
+            && let Some(pred) = predicates.predicates.get(*idx)
+            && let ty::PredicateKind::Trait(trait_pred) = pred.kind().skip_binder()
+            && ty::ClosureKind::from_def_id(self.tcx, trait_pred.def_id()).is_some()
+        {
+            let expected_self =
+                self.tcx.anonymize_late_bound_regions(pred.kind().rebind(trait_pred.self_ty()));
+            let expected_substs = self
+                .tcx
+                .anonymize_late_bound_regions(pred.kind().rebind(trait_pred.trait_ref.substs));
+
+            // Find another predicate whose self-type is equal to the expected self type,
+            // but whose substs don't match.
+            let other_pred = std::iter::zip(&predicates.predicates, &predicates.spans)
+                .enumerate()
+                .find(|(other_idx, (pred, _))| match pred.kind().skip_binder() {
+                    ty::PredicateKind::Trait(trait_pred)
+                        if ty::ClosureKind::from_def_id(self.tcx, trait_pred.def_id())
+                            .is_some()
+                            && other_idx != idx
+                            // Make sure that the self type matches
+                            // (i.e. constraining this closure)
+                            && expected_self
+                                == self.tcx.anonymize_late_bound_regions(
+                                    pred.kind().rebind(trait_pred.self_ty()),
+                                )
+                            // But the substs don't match (i.e. incompatible args)
+                            && expected_substs
+                                != self.tcx.anonymize_late_bound_regions(
+                                    pred.kind().rebind(trait_pred.trait_ref.substs),
+                                ) =>
+                    {
+                        true
+                    }
+                    _ => false,
+                });
+            // If we found one, then it's very likely the cause of the error.
+            if let Some((_, (_, other_pred_span))) = other_pred {
+                err.span_note(
+                    *other_pred_span,
+                    "closure inferred to have a different signature due to this bound",
+                );
+            }
+        }
     }
 
     fn suggest_fully_qualified_path(
@@ -1934,12 +1992,11 @@
 
         let span = self.tcx.def_span(generator_did);
 
-        let in_progress_typeck_results = self.in_progress_typeck_results.map(|t| t.borrow());
         let generator_did_root = self.tcx.typeck_root_def_id(generator_did);
         debug!(
             ?generator_did,
             ?generator_did_root,
-            in_progress_typeck_results.hir_owner = ?in_progress_typeck_results.as_ref().map(|t| t.hir_owner),
+            typeck_results.hir_owner = ?self.typeck_results.as_ref().map(|t| t.hir_owner),
             ?span,
         );
 
@@ -1994,7 +2051,7 @@
         // type-checking; otherwise, get them by performing a query.  This is needed to avoid
         // cycles. If we can't use resolved types because the generator comes from another crate,
         // we still provide a targeted error but without all the relevant spans.
-        let generator_data: Option<GeneratorData<'tcx, '_>> = match &in_progress_typeck_results {
+        let generator_data: Option<GeneratorData<'tcx, '_>> = match &self.typeck_results {
             Some(t) if t.hir_owner.to_def_id() == generator_did_root => {
                 Some(GeneratorData::Local(&t))
             }
@@ -2800,12 +2857,10 @@
                 if let Some(Node::Expr(expr @ hir::Expr { kind: hir::ExprKind::Block(..), .. })) =
                     hir.find(arg_hir_id)
                 {
-                    let in_progress_typeck_results =
-                        self.in_progress_typeck_results.map(|t| t.borrow());
                     let parent_id = hir.get_parent_item(arg_hir_id);
-                    let typeck_results: &TypeckResults<'tcx> = match &in_progress_typeck_results {
+                    let typeck_results: &TypeckResults<'tcx> = match &self.typeck_results {
                         Some(t) if t.hir_owner == parent_id => t,
-                        _ => self.tcx.typeck(parent_id),
+                        _ => self.tcx.typeck(parent_id.def_id),
                     };
                     let expr = expr.peel_blocks();
                     let ty = typeck_results.expr_ty_adjusted_opt(expr).unwrap_or(tcx.ty_error());
@@ -2888,19 +2943,6 @@
                 }
             }
         }
-    }
-
-    fn suggest_new_overflow_limit(&self, err: &mut Diagnostic) {
-        let suggested_limit = match self.tcx.recursion_limit() {
-            Limit(0) => Limit(2),
-            limit => limit * 2,
-        };
-        err.help(&format!(
-            "consider increasing the recursion limit by adding a \
-             `#![recursion_limit = \"{}\"]` attribute to your crate (`{}`)",
-            suggested_limit,
-            self.tcx.crate_name(LOCAL_CRATE),
-        ));
     }
 
     #[instrument(
