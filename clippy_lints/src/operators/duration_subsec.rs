--- conflicted
+++ resolved
@@ -18,15 +18,11 @@
 ) {
     if op == BinOpKind::Div
         && let ExprKind::MethodCall(method_path, self_arg, [], _) = left.kind
-<<<<<<< HEAD
-        && is_type_diagnostic_item(cx, cx.typeck_results().expr_ty(self_arg).peel_refs(), sym::Duration)
-=======
         && cx
             .typeck_results()
             .expr_ty(self_arg)
             .peel_refs()
             .is_diag_item(cx, sym::Duration)
->>>>>>> 00e5e1b8
         && let Some(Constant::Int(divisor)) = ConstEvalCtxt::new(cx).eval_local(right, expr.span.ctxt())
     {
         let suggested_fn = match (method_path.ident.name, divisor) {
