use clippy_utils::diagnostics::{span_lint_and_note, span_lint_and_then};
use clippy_utils::source::{first_line_of_span, indent_of, reindent_multiline, snippet, snippet_opt};
use clippy_utils::{
<<<<<<< HEAD
    both, count_eq, eq_expr_value, get_enclosing_block, get_parent_expr, if_sequence, in_macro, parent_node_is_if_expr,
=======
    both, count_eq, eq_expr_value, get_enclosing_block, get_parent_expr, if_sequence, in_macro, is_else_clause,
>>>>>>> 1f7aef33
    run_lints, search_same, ContainsName, SpanlessEq, SpanlessHash,
};
use if_chain::if_chain;
use rustc_data_structures::fx::FxHashSet;
use rustc_errors::{Applicability, DiagnosticBuilder};
use rustc_hir::intravisit::{self, NestedVisitorMap, Visitor};
use rustc_hir::{Block, Expr, ExprKind, HirId};
use rustc_lint::{LateContext, LateLintPass};
use rustc_middle::hir::map::Map;
use rustc_session::{declare_lint_pass, declare_tool_lint};
use rustc_span::{source_map::Span, symbol::Symbol, BytePos};
use std::borrow::Cow;

declare_clippy_lint! {
    /// **What it does:** Checks for consecutive `if`s with the same condition.
    ///
    /// **Why is this bad?** This is probably a copy & paste error.
    ///
    /// **Known problems:** Hopefully none.
    ///
    /// **Example:**
    /// ```ignore
    /// if a == b {
    ///     …
    /// } else if a == b {
    ///     …
    /// }
    /// ```
    ///
    /// Note that this lint ignores all conditions with a function call as it could
    /// have side effects:
    ///
    /// ```ignore
    /// if foo() {
    ///     …
    /// } else if foo() { // not linted
    ///     …
    /// }
    /// ```
    pub IFS_SAME_COND,
    correctness,
    "consecutive `if`s with the same condition"
}

declare_clippy_lint! {
    /// **What it does:** Checks for consecutive `if`s with the same function call.
    ///
    /// **Why is this bad?** This is probably a copy & paste error.
    /// Despite the fact that function can have side effects and `if` works as
    /// intended, such an approach is implicit and can be considered a "code smell".
    ///
    /// **Known problems:** Hopefully none.
    ///
    /// **Example:**
    /// ```ignore
    /// if foo() == bar {
    ///     …
    /// } else if foo() == bar {
    ///     …
    /// }
    /// ```
    ///
    /// This probably should be:
    /// ```ignore
    /// if foo() == bar {
    ///     …
    /// } else if foo() == baz {
    ///     …
    /// }
    /// ```
    ///
    /// or if the original code was not a typo and called function mutates a state,
    /// consider move the mutation out of the `if` condition to avoid similarity to
    /// a copy & paste error:
    ///
    /// ```ignore
    /// let first = foo();
    /// if first == bar {
    ///     …
    /// } else {
    ///     let second = foo();
    ///     if second == bar {
    ///     …
    ///     }
    /// }
    /// ```
    pub SAME_FUNCTIONS_IN_IF_CONDITION,
    pedantic,
    "consecutive `if`s with the same function call"
}

declare_clippy_lint! {
    /// **What it does:** Checks for `if/else` with the same body as the *then* part
    /// and the *else* part.
    ///
    /// **Why is this bad?** This is probably a copy & paste error.
    ///
    /// **Known problems:** Hopefully none.
    ///
    /// **Example:**
    /// ```ignore
    /// let foo = if … {
    ///     42
    /// } else {
    ///     42
    /// };
    /// ```
    pub IF_SAME_THEN_ELSE,
    correctness,
    "`if` with the same `then` and `else` blocks"
}

declare_clippy_lint! {
    /// **What it does:** Checks if the `if` and `else` block contain shared code that can be
    /// moved out of the blocks.
    ///
    /// **Why is this bad?** Duplicate code is less maintainable.
    ///
    /// **Known problems:** Hopefully none.
    ///
    /// **Example:**
    /// ```ignore
    /// let foo = if … {
    ///     println!("Hello World");
    ///     13
    /// } else {
    ///     println!("Hello World");
    ///     42
    /// };
    /// ```
    ///
    /// Could be written as:
    /// ```ignore
    /// println!("Hello World");
    /// let foo = if … {
    ///     13
    /// } else {
    ///     42
    /// };
    /// ```
    pub BRANCHES_SHARING_CODE,
    complexity,
    "`if` statement with shared code in all blocks"
}

declare_lint_pass!(CopyAndPaste => [
    IFS_SAME_COND,
    SAME_FUNCTIONS_IN_IF_CONDITION,
    IF_SAME_THEN_ELSE,
    BRANCHES_SHARING_CODE
]);

impl<'tcx> LateLintPass<'tcx> for CopyAndPaste {
    fn check_expr(&mut self, cx: &LateContext<'tcx>, expr: &'tcx Expr<'_>) {
        if !expr.span.from_expansion() {
            if let ExprKind::If(_, _, _) = expr.kind {
                // skip ifs directly in else, it will be checked in the parent if
                if let Some(&Expr {
                    kind: ExprKind::If(_, _, Some(else_expr)),
                    ..
                }) = get_parent_expr(cx, expr)
                {
                    if else_expr.hir_id == expr.hir_id {
                        return;
                    }
                }

                let (conds, blocks) = if_sequence(expr);
                // Conditions
                lint_same_cond(cx, &conds);
                lint_same_fns_in_if_cond(cx, &conds);
                // Block duplication
                lint_same_then_else(cx, &blocks, conds.len() == blocks.len(), expr);
            }
        }
    }
}
<<<<<<< HEAD

/// Implementation of `BRANCHES_SHARING_CODE` and `IF_SAME_THEN_ELSE` if the blocks are equal.
fn lint_same_then_else<'tcx>(
    cx: &LateContext<'tcx>,
    blocks: &[&Block<'tcx>],
    has_conditional_else: bool,
    expr: &'tcx Expr<'_>,
) {
    // We only lint ifs with multiple blocks
    if blocks.len() < 2 || parent_node_is_if_expr(expr, cx) {
        return;
    }

    // Check if each block has shared code
    let has_expr = blocks[0].expr.is_some();
    let (start_eq, mut end_eq, expr_eq) = scan_block_for_eq(cx, blocks);
=======

/// Implementation of `BRANCHES_SHARING_CODE` and `IF_SAME_THEN_ELSE` if the blocks are equal.
fn lint_same_then_else<'tcx>(
    cx: &LateContext<'tcx>,
    blocks: &[&Block<'tcx>],
    has_conditional_else: bool,
    expr: &'tcx Expr<'_>,
) {
    // We only lint ifs with multiple blocks
    if blocks.len() < 2 || is_else_clause(cx.tcx, expr) {
        return;
    }

    // Check if each block has shared code
    let has_expr = blocks[0].expr.is_some();

    let (start_eq, mut end_eq, expr_eq) = if let Some(block_eq) = scan_block_for_eq(cx, blocks) {
        (block_eq.start_eq, block_eq.end_eq, block_eq.expr_eq)
    } else {
        return;
    };
>>>>>>> 1f7aef33

    // BRANCHES_SHARING_CODE prerequisites
    if has_conditional_else || (start_eq == 0 && end_eq == 0 && (has_expr && !expr_eq)) {
        return;
    }

    // Only the start is the same
    if start_eq != 0 && end_eq == 0 && (!has_expr || !expr_eq) {
        let block = blocks[0];
        let start_stmts = block.stmts.split_at(start_eq).0;

        let mut start_walker = UsedValueFinderVisitor::new(cx);
        for stmt in start_stmts {
            intravisit::walk_stmt(&mut start_walker, stmt);
        }

        emit_branches_sharing_code_lint(
            cx,
            start_eq,
            0,
            false,
            check_for_warn_of_moved_symbol(cx, &start_walker.def_symbols, expr),
            blocks,
            expr,
        );
    } else if end_eq != 0 || (has_expr && expr_eq) {
        let block = blocks[blocks.len() - 1];
        let (start_stmts, block_stmts) = block.stmts.split_at(start_eq);
        let (block_stmts, end_stmts) = block_stmts.split_at(block_stmts.len() - end_eq);

        // Scan start
        let mut start_walker = UsedValueFinderVisitor::new(cx);
        for stmt in start_stmts {
            intravisit::walk_stmt(&mut start_walker, stmt);
        }
        let mut moved_syms = start_walker.def_symbols;

        // Scan block
        let mut block_walker = UsedValueFinderVisitor::new(cx);
        for stmt in block_stmts {
            intravisit::walk_stmt(&mut block_walker, stmt);
        }
        let mut block_defs = block_walker.defs;

        // Scan moved stmts
        let mut moved_start: Option<usize> = None;
        let mut end_walker = UsedValueFinderVisitor::new(cx);
        for (index, stmt) in end_stmts.iter().enumerate() {
            intravisit::walk_stmt(&mut end_walker, stmt);

            for value in &end_walker.uses {
                // Well we can't move this and all prev statements. So reset
                if block_defs.contains(value) {
                    moved_start = Some(index + 1);
                    end_walker.defs.drain().for_each(|x| {
                        block_defs.insert(x);
                    });

                    end_walker.def_symbols.clear();
                }
            }

            end_walker.uses.clear();
        }

        if let Some(moved_start) = moved_start {
            end_eq -= moved_start;
        }

        let end_linable = block.expr.map_or_else(
            || end_eq != 0,
            |expr| {
                intravisit::walk_expr(&mut end_walker, expr);
                end_walker.uses.iter().any(|x| !block_defs.contains(x))
            },
        );

        if end_linable {
            end_walker.def_symbols.drain().for_each(|x| {
                moved_syms.insert(x);
            });
        }

        emit_branches_sharing_code_lint(
            cx,
            start_eq,
            end_eq,
            end_linable,
            check_for_warn_of_moved_symbol(cx, &moved_syms, expr),
            blocks,
            expr,
        );
    }
}

<<<<<<< HEAD
fn scan_block_for_eq(cx: &LateContext<'tcx>, blocks: &[&Block<'tcx>]) -> (usize, usize, bool) {
    let mut start_eq = usize::MAX;
    let mut end_eq = usize::MAX;
    let mut expr_eq = true;
    for win in blocks.windows(2) {
        let l_stmts = win[0].stmts;
        let r_stmts = win[1].stmts;

=======
struct BlockEqual {
    /// The amount statements that are equal from the start
    start_eq: usize,
    /// The amount statements that are equal from the end
    end_eq: usize,
    ///  An indication if the block expressions are the same. This will also be true if both are
    /// `None`
    expr_eq: bool,
}

/// This function can also trigger the `IF_SAME_THEN_ELSE` in which case it'll return `None` to
/// abort any further processing and avoid duplicate lint triggers.
fn scan_block_for_eq(cx: &LateContext<'tcx>, blocks: &[&Block<'tcx>]) -> Option<BlockEqual> {
    let mut start_eq = usize::MAX;
    let mut end_eq = usize::MAX;
    let mut expr_eq = true;
    for win in blocks.windows(2) {
        let l_stmts = win[0].stmts;
        let r_stmts = win[1].stmts;

>>>>>>> 1f7aef33
        // `SpanlessEq` now keeps track of the locals and is therefore context sensitive clippy#6752.
        // The comparison therefore needs to be done in a way that builds the correct context.
        let mut evaluator = SpanlessEq::new(cx);
        let mut evaluator = evaluator.inter_expr();

        let current_start_eq = count_eq(&mut l_stmts.iter(), &mut r_stmts.iter(), |l, r| evaluator.eq_stmt(l, r));

        let current_end_eq = {
            // We skip the middle statements which can't be equal
            let end_comparison_count = l_stmts.len().min(r_stmts.len()) - current_start_eq;
            let it1 = l_stmts.iter().skip(l_stmts.len() - end_comparison_count);
            let it2 = r_stmts.iter().skip(r_stmts.len() - end_comparison_count);
            it1.zip(it2)
                .fold(0, |acc, (l, r)| if evaluator.eq_stmt(l, r) { acc + 1 } else { 0 })
        };
        let block_expr_eq = both(&win[0].expr, &win[1].expr, |l, r| evaluator.eq_expr(l, r));

        // IF_SAME_THEN_ELSE
        if_chain! {
            if block_expr_eq;
            if l_stmts.len() == r_stmts.len();
            if l_stmts.len() == current_start_eq;
            if run_lints(cx, &[IF_SAME_THEN_ELSE], win[0].hir_id);
            if run_lints(cx, &[IF_SAME_THEN_ELSE], win[1].hir_id);
            then {
                span_lint_and_note(
                    cx,
                    IF_SAME_THEN_ELSE,
                    win[0].span,
                    "this `if` has identical blocks",
                    Some(win[1].span),
                    "same as this",
                );

<<<<<<< HEAD
                return (0, 0, false);
=======
                return None;
>>>>>>> 1f7aef33
            }
        }

        start_eq = start_eq.min(current_start_eq);
        end_eq = end_eq.min(current_end_eq);
        expr_eq &= block_expr_eq;
    }

    let has_expr = blocks[0].expr.is_some();
    if has_expr && !expr_eq {
        end_eq = 0;
    }

    // Check if the regions are overlapping. Set `end_eq` to prevent the overlap
    let min_block_size = blocks.iter().map(|x| x.stmts.len()).min().unwrap();
    if (start_eq + end_eq) > min_block_size {
        end_eq = min_block_size - start_eq;
    }

<<<<<<< HEAD
    (start_eq, end_eq, expr_eq)
=======
    Some(BlockEqual {
        start_eq,
        end_eq,
        expr_eq,
    })
>>>>>>> 1f7aef33
}

fn check_for_warn_of_moved_symbol(
    cx: &LateContext<'tcx>,
    symbols: &FxHashSet<Symbol>,
    if_expr: &'tcx Expr<'_>,
) -> bool {
    get_enclosing_block(cx, if_expr.hir_id).map_or(false, |block| {
        let ignore_span = block.span.shrink_to_lo().to(if_expr.span);

        symbols
            .iter()
            .filter(|sym| !sym.as_str().starts_with('_'))
            .any(move |sym| {
                let mut walker = ContainsName {
                    name: *sym,
                    result: false,
                };

                // Scan block
                block
                    .stmts
                    .iter()
                    .filter(|stmt| !ignore_span.overlaps(stmt.span))
                    .for_each(|stmt| intravisit::walk_stmt(&mut walker, stmt));

                if let Some(expr) = block.expr {
                    intravisit::walk_expr(&mut walker, expr);
                }

                walker.result
            })
    })
}

fn emit_branches_sharing_code_lint(
    cx: &LateContext<'tcx>,
    start_stmts: usize,
    end_stmts: usize,
    lint_end: bool,
    warn_about_moved_symbol: bool,
    blocks: &[&Block<'tcx>],
    if_expr: &'tcx Expr<'_>,
) {
    if start_stmts == 0 && !lint_end {
        return;
    }

    // (help, span, suggestion)
    let mut suggestions: Vec<(&str, Span, String)> = vec![];
    let mut add_expr_note = false;

    // Construct suggestions
    if start_stmts > 0 {
        let block = blocks[0];
        let span_start = first_line_of_span(cx, if_expr.span).shrink_to_lo();
        let span_end = block.stmts[start_stmts - 1].span.source_callsite();

        let cond_span = first_line_of_span(cx, if_expr.span).until(block.span);
        let cond_snippet = reindent_multiline(snippet(cx, cond_span, "_"), false, None);
        let cond_indent = indent_of(cx, cond_span);
        let moved_span = block.stmts[0].span.source_callsite().to(span_end);
        let moved_snippet = reindent_multiline(snippet(cx, moved_span, "_"), true, None);
        let suggestion = moved_snippet.to_string() + "\n" + &cond_snippet + "{";
        let suggestion = reindent_multiline(Cow::Borrowed(&suggestion), true, cond_indent);

        let span = span_start.to(span_end);
        suggestions.push(("start", span, suggestion.to_string()));
    }

    if lint_end {
        let block = blocks[blocks.len() - 1];
        let span_end = block.span.shrink_to_hi();

        let moved_start = if end_stmts == 0 && block.expr.is_some() {
            block.expr.unwrap().span
        } else {
            block.stmts[block.stmts.len() - end_stmts].span
        }
        .source_callsite();
        let moved_end = block
            .expr
            .map_or_else(|| block.stmts[block.stmts.len() - 1].span, |expr| expr.span)
            .source_callsite();

        let moved_span = moved_start.to(moved_end);
        let moved_snipped = reindent_multiline(snippet(cx, moved_span, "_"), true, None);
        let indent = indent_of(cx, if_expr.span.shrink_to_hi());
        let suggestion = "}\n".to_string() + &moved_snipped;
        let suggestion = reindent_multiline(Cow::Borrowed(&suggestion), true, indent);

        let mut span = moved_start.to(span_end);
        // Improve formatting if the inner block has indention (i.e. normal Rust formatting)
        let test_span = Span::new(span.lo() - BytePos(4), span.lo(), span.ctxt());
        if snippet_opt(cx, test_span)
            .map(|snip| snip == "    ")
            .unwrap_or_default()
        {
            span = span.with_lo(test_span.lo());
        }

        suggestions.push(("end", span, suggestion.to_string()));
        add_expr_note = !cx.typeck_results().expr_ty(if_expr).is_unit()
    }

    let add_optional_msgs = |diag: &mut DiagnosticBuilder<'_>| {
        if add_expr_note {
            diag.note("The end suggestion probably needs some adjustments to use the expression result correctly");
        }

        if warn_about_moved_symbol {
            diag.warn("Some moved values might need to be renamed to avoid wrong references");
        }
    };

    // Emit lint
    if suggestions.len() == 1 {
        let (place_str, span, sugg) = suggestions.pop().unwrap();
        let msg = format!("all if blocks contain the same code at the {}", place_str);
        let help = format!("consider moving the {} statements out like this", place_str);
        span_lint_and_then(cx, BRANCHES_SHARING_CODE, span, msg.as_str(), |diag| {
            diag.span_suggestion(span, help.as_str(), sugg, Applicability::Unspecified);

            add_optional_msgs(diag);
        });
    } else if suggestions.len() == 2 {
        let (_, end_span, end_sugg) = suggestions.pop().unwrap();
        let (_, start_span, start_sugg) = suggestions.pop().unwrap();
        span_lint_and_then(
            cx,
            BRANCHES_SHARING_CODE,
            start_span,
            "all if blocks contain the same code at the start and the end. Here at the start",
            move |diag| {
                diag.span_note(end_span, "and here at the end");

                diag.span_suggestion(
                    start_span,
                    "consider moving the start statements out like this",
                    start_sugg,
                    Applicability::Unspecified,
                );

                diag.span_suggestion(
                    end_span,
                    "and consider moving the end statements out like this",
                    end_sugg,
                    Applicability::Unspecified,
                );

                add_optional_msgs(diag);
            },
        );
    }
}

/// This visitor collects `HirId`s and Symbols of defined symbols and `HirId`s of used values.
struct UsedValueFinderVisitor<'a, 'tcx> {
    cx: &'a LateContext<'tcx>,

    /// The `HirId`s of defined values in the scanned statements
    defs: FxHashSet<HirId>,

    /// The Symbols of the defined symbols in the scanned statements
    def_symbols: FxHashSet<Symbol>,

    /// The `HirId`s of the used values
    uses: FxHashSet<HirId>,
}

impl<'a, 'tcx> UsedValueFinderVisitor<'a, 'tcx> {
    fn new(cx: &'a LateContext<'tcx>) -> Self {
        UsedValueFinderVisitor {
            cx,
            defs: FxHashSet::default(),
            def_symbols: FxHashSet::default(),
            uses: FxHashSet::default(),
        }
    }
}

impl<'a, 'tcx> Visitor<'tcx> for UsedValueFinderVisitor<'a, 'tcx> {
    type Map = Map<'tcx>;

    fn nested_visit_map(&mut self) -> NestedVisitorMap<Self::Map> {
        NestedVisitorMap::All(self.cx.tcx.hir())
    }

    fn visit_local(&mut self, l: &'tcx rustc_hir::Local<'tcx>) {
        let local_id = l.pat.hir_id;
        self.defs.insert(local_id);

        if let Some(sym) = l.pat.simple_ident() {
            self.def_symbols.insert(sym.name);
        }

        if let Some(expr) = l.init {
            intravisit::walk_expr(self, expr);
        }
    }

    fn visit_qpath(&mut self, qpath: &'tcx rustc_hir::QPath<'tcx>, id: HirId, _span: rustc_span::Span) {
        if let rustc_hir::QPath::Resolved(_, path) = *qpath {
            if path.segments.len() == 1 {
                if let rustc_hir::def::Res::Local(var) = self.cx.qpath_res(qpath, id) {
                    self.uses.insert(var);
                }
            }
        }
    }
}

/// Implementation of `IFS_SAME_COND`.
fn lint_same_cond(cx: &LateContext<'_>, conds: &[&Expr<'_>]) {
    let hash: &dyn Fn(&&Expr<'_>) -> u64 = &|expr| -> u64 {
        let mut h = SpanlessHash::new(cx);
        h.hash_expr(expr);
        h.finish()
    };

    let eq: &dyn Fn(&&Expr<'_>, &&Expr<'_>) -> bool = &|&lhs, &rhs| -> bool { eq_expr_value(cx, lhs, rhs) };

    for (i, j) in search_same(conds, hash, eq) {
        span_lint_and_note(
            cx,
            IFS_SAME_COND,
            j.span,
            "this `if` has the same condition as a previous `if`",
            Some(i.span),
            "same as this",
        );
    }
}

/// Implementation of `SAME_FUNCTIONS_IN_IF_CONDITION`.
fn lint_same_fns_in_if_cond(cx: &LateContext<'_>, conds: &[&Expr<'_>]) {
    let hash: &dyn Fn(&&Expr<'_>) -> u64 = &|expr| -> u64 {
        let mut h = SpanlessHash::new(cx);
        h.hash_expr(expr);
        h.finish()
    };

    let eq: &dyn Fn(&&Expr<'_>, &&Expr<'_>) -> bool = &|&lhs, &rhs| -> bool {
        // Do not lint if any expr originates from a macro
        if in_macro(lhs.span) || in_macro(rhs.span) {
            return false;
        }
        // Do not spawn warning if `IFS_SAME_COND` already produced it.
        if eq_expr_value(cx, lhs, rhs) {
            return false;
        }
        SpanlessEq::new(cx).eq_expr(lhs, rhs)
    };

    for (i, j) in search_same(conds, hash, eq) {
        span_lint_and_note(
            cx,
            SAME_FUNCTIONS_IN_IF_CONDITION,
            j.span,
            "this `if` has the same function call as a previous `if`",
            Some(i.span),
            "same as this",
        );
    }
}<|MERGE_RESOLUTION|>--- conflicted
+++ resolved
@@ -1,11 +1,7 @@
 use clippy_utils::diagnostics::{span_lint_and_note, span_lint_and_then};
 use clippy_utils::source::{first_line_of_span, indent_of, reindent_multiline, snippet, snippet_opt};
 use clippy_utils::{
-<<<<<<< HEAD
-    both, count_eq, eq_expr_value, get_enclosing_block, get_parent_expr, if_sequence, in_macro, parent_node_is_if_expr,
-=======
     both, count_eq, eq_expr_value, get_enclosing_block, get_parent_expr, if_sequence, in_macro, is_else_clause,
->>>>>>> 1f7aef33
     run_lints, search_same, ContainsName, SpanlessEq, SpanlessHash,
 };
 use if_chain::if_chain;
@@ -183,24 +179,6 @@
         }
     }
 }
-<<<<<<< HEAD
-
-/// Implementation of `BRANCHES_SHARING_CODE` and `IF_SAME_THEN_ELSE` if the blocks are equal.
-fn lint_same_then_else<'tcx>(
-    cx: &LateContext<'tcx>,
-    blocks: &[&Block<'tcx>],
-    has_conditional_else: bool,
-    expr: &'tcx Expr<'_>,
-) {
-    // We only lint ifs with multiple blocks
-    if blocks.len() < 2 || parent_node_is_if_expr(expr, cx) {
-        return;
-    }
-
-    // Check if each block has shared code
-    let has_expr = blocks[0].expr.is_some();
-    let (start_eq, mut end_eq, expr_eq) = scan_block_for_eq(cx, blocks);
-=======
 
 /// Implementation of `BRANCHES_SHARING_CODE` and `IF_SAME_THEN_ELSE` if the blocks are equal.
 fn lint_same_then_else<'tcx>(
@@ -222,7 +200,6 @@
     } else {
         return;
     };
->>>>>>> 1f7aef33
 
     // BRANCHES_SHARING_CODE prerequisites
     if has_conditional_else || (start_eq == 0 && end_eq == 0 && (has_expr && !expr_eq)) {
@@ -318,16 +295,6 @@
     }
 }
 
-<<<<<<< HEAD
-fn scan_block_for_eq(cx: &LateContext<'tcx>, blocks: &[&Block<'tcx>]) -> (usize, usize, bool) {
-    let mut start_eq = usize::MAX;
-    let mut end_eq = usize::MAX;
-    let mut expr_eq = true;
-    for win in blocks.windows(2) {
-        let l_stmts = win[0].stmts;
-        let r_stmts = win[1].stmts;
-
-=======
 struct BlockEqual {
     /// The amount statements that are equal from the start
     start_eq: usize,
@@ -348,7 +315,6 @@
         let l_stmts = win[0].stmts;
         let r_stmts = win[1].stmts;
 
->>>>>>> 1f7aef33
         // `SpanlessEq` now keeps track of the locals and is therefore context sensitive clippy#6752.
         // The comparison therefore needs to be done in a way that builds the correct context.
         let mut evaluator = SpanlessEq::new(cx);
@@ -383,11 +349,7 @@
                     "same as this",
                 );
 
-<<<<<<< HEAD
-                return (0, 0, false);
-=======
                 return None;
->>>>>>> 1f7aef33
             }
         }
 
@@ -407,15 +369,11 @@
         end_eq = min_block_size - start_eq;
     }
 
-<<<<<<< HEAD
-    (start_eq, end_eq, expr_eq)
-=======
     Some(BlockEqual {
         start_eq,
         end_eq,
         expr_eq,
     })
->>>>>>> 1f7aef33
 }
 
 fn check_for_warn_of_moved_symbol(
