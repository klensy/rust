--- conflicted
+++ resolved
@@ -32,39 +32,7 @@
 #[derive(Copy, PartialEq, Eq, Hash, Clone, Debug, PartialOrd, Ord)]
 #[repr(u8)]
 pub(crate) enum ItemType {
-<<<<<<< HEAD
-    Keyword = 0,
-    Primitive = 1,
-    Module = 2,
-    ExternCrate = 3,
-    Import = 4,
-    Struct = 5,
-    Enum = 6,
-    Function = 7,
-    TypeAlias = 8,
-    Static = 9,
-    Trait = 10,
-    Impl = 11,
-    TyMethod = 12,
-    Method = 13,
-    StructField = 14,
-    Variant = 15,
-    Macro = 16,
-    AssocType = 17,
-    Constant = 18,
-    AssocConst = 19,
-    Union = 20,
-    ForeignType = 21,
-    // OpaqueTy used to be here, but it was removed in #127276
-    ProcAttribute = 23,
-    ProcDerive = 24,
-    TraitAlias = 25,
-    // This number is reserved for use in JavaScript
-    // Generic = 26,
-    Attribute = 27,
-=======
     $($variant = $number,)+
->>>>>>> 51ff8950
 }
 
 impl Serialize for ItemType {
